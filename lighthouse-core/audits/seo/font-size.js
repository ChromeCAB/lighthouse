/**
 * @license Copyright 2017 Google Inc. All Rights Reserved.
 * Licensed under the Apache License, Version 2.0 (the "License"); you may not use this file except in compliance with the License. You may obtain a copy of the License at http://www.apache.org/licenses/LICENSE-2.0
 * Unless required by applicable law or agreed to in writing, software distributed under the License is distributed on an "AS IS" BASIS, WITHOUT WARRANTIES OR CONDITIONS OF ANY KIND, either express or implied. See the License for the specific language governing permissions and limitations under the License.
 */
'use strict';

/** @typedef {LH.Artifacts.FontSize['analyzedFailingNodesData'][0]} FailingNodeData */

const URL = require('../../lib/url-shim.js');
const i18n = require('../../lib/i18n/i18n.js');
const Audit = require('../audit.js');
const ComputedViewportMeta = require('../../computed/viewport-meta.js');
const MINIMAL_PERCENTAGE_OF_LEGIBLE_TEXT = 60;

const UIStrings = {
  /** Title of a Lighthouse audit that provides detail on the font sizes used on the page. This descriptive title is shown to users when the fonts used on the page are large enough to be considered legible. */
  title: 'Document uses legible font sizes',
  /** Title of a Lighthouse audit that provides detail on the font sizes used on the page. This descriptive title is shown to users when there is a font that may be too small to be read by users. */
  failureTitle: 'Document doesn\'t use legible font sizes',
  /** Description of a Lighthouse audit that tells the user *why* they need to use a larger font size. This is displayed after a user expands the section to see more. No character length limits. 'Learn More' becomes link text to additional documentation. */
  description: 'Font sizes less than 12px are too small to be legible and require mobile visitors to “pinch to zoom” in order to read. Strive to have >60% of page text ≥12px. [Learn more](https://developers.google.com/web/tools/lighthouse/audits/font-sizes).',
  /** Label for the audit identifying font sizes that are too small. */
  displayValue: '{decimalProportion, number, extendedPercent} legible text',
  /** Explanatory message stating that there was a failure in an audit caused by a missing page viewport meta tag configuration. "viewport" and "meta" are HTML terms and should not be translated. */
  explanationViewport: 'Text is illegible because there\'s no viewport meta tag optimized ' +
    'for mobile screens.',
  /** Explanatory message stating that there was a failure in an audit caused by a certain percentage of the text on the page being too small. "decimalProportion" will be replaced by a percentage between 0 and 100%. */
  explanation: '{decimalProportion, number, extendedPercent} of text is too small.',
  /** Explanatory message stating that there was a failure in an audit caused by a certain percentage of the text on the page being too small, based on a sample size of text that was less than 100% of the text on the page. "decimalProportion" will be replaced by a percentage between 0 and 100%. */
  explanationWithDisclaimer: '{decimalProportion, number, extendedPercent} of text is too ' +
    'small (based on {decimalProportionVisited, number, extendedPercent} sample).',
};

const str_ = i18n.createMessageInstanceIdFn(__filename, UIStrings);

/**
 * @param {Array<FailingNodeData>} fontSizeArtifact
 * @returns {Array<FailingNodeData>}
 */
function getUniqueFailingRules(fontSizeArtifact) {
  /** @type {Map<string, FailingNodeData>} */
  const failingRules = new Map();

  fontSizeArtifact.forEach(({cssRule, fontSize, textLength, node}) => {
    const artifactId = getFontArtifactId(cssRule, node);
    const failingRule = failingRules.get(artifactId);

    if (!failingRule) {
      failingRules.set(artifactId, {
        node,
        cssRule,
        fontSize,
        textLength,
      });
    } else {
      failingRule.textLength += textLength;
    }
  });

  return [...failingRules.values()];
}

/**
 * @param {Array<string>=} attributes
 * @returns {Map<string, string>}
 */
function getAttributeMap(attributes = []) {
  const map = new Map();

  for (let i = 0; i < attributes.length; i += 2) {
    const name = attributes[i].toLowerCase();
    const value = attributes[i + 1].trim();

    if (value) {
      map.set(name, value);
    }
  }

  return map;
}

/**
 * TODO: return unique selector, like axe-core does, instead of just id/class/name of a single node
 * @param {FailingNodeData['node']} node
 * @returns {string}
 */
function getSelector(node) {
  const attributeMap = getAttributeMap(node.attributes);

  if (attributeMap.has('id')) {
    return '#' + attributeMap.get('id');
  } else {
    const attrClass = attributeMap.get('class');
    if (attrClass) {
      return '.' + attrClass.split(/\s+/).join('.');
    }
  }

  return node.localName.toLowerCase();
}

/**
 * @param {FailingNodeData['node']} node
 * @return {{type: 'node', selector: string, snippet: string}}
 */
function nodeToTableNode(node) {
  const attributes = node.attributes || [];
  const attributesString = attributes.map((value, idx) =>
    (idx % 2 === 0) ? ` ${value}` : `="${value}"`
  ).join('');

  return {
    type: 'node',
    selector: node.parentNode ? getSelector(node.parentNode) : '',
    snippet: `<${node.localName}${attributesString}>`,
  };
}

/**
 * @param {string} baseURL
 * @param {FailingNodeData['cssRule']} styleDeclaration
 * @param {FailingNodeData['node']} node
 * @returns {{source: {type: 'url', value: string} | {type: 'ui-location', sourceURL?: string, url: string, line: number, column: number} | {type: 'code', value: string}, selector: string | {type: 'node', selector: string, snippet: string}}}
 */
function findStyleRuleSource(baseURL, styleDeclaration, node) {
  if (!styleDeclaration ||
    styleDeclaration.type === 'Attributes' ||
    styleDeclaration.type === 'Inline'
  ) {
    return {
      source: {type: 'url', value: baseURL},
      selector: nodeToTableNode(node),
    };
  }

  if (styleDeclaration.parentRule &&
    styleDeclaration.parentRule.origin === 'user-agent') {
    return {
      source: {type: 'code', value: 'User Agent Stylesheet'},
      selector: styleDeclaration.parentRule.selectors.map(item => item.text).join(', '),
    };
  }

  let selector = '';
  if (styleDeclaration.parentRule) {
    const rule = styleDeclaration.parentRule;
    selector = rule.selectors.map(item => item.text).join(', ');
  }

<<<<<<< HEAD
  if (styleDeclaration.stylesheet && !styleDeclaration.stylesheet.sourceURL) {
    return {
      source: {type: 'code', value: 'dynamic'},
      selector,
    };
  }

  if (styleDeclaration.range) {
    // The magic comment sourceURL, if any. Used to resolve a url relative to the baseUrl.
    // Note, URLs resolved from a magic comment aren't expected to _actually_ exist ...
    const sourceURL = styleDeclaration.stylesheet ? styleDeclaration.stylesheet.sourceURL : '';
    const url = new URL(sourceURL, baseURL).href;
    // TODO when is `styleDeclaration.range` null ???
    let {startLine, startColumn} = styleDeclaration.range ? styleDeclaration.range : {startLine: 0, startColumn: 0};

    // Inline elements need to add the startLine/startColumn of the <script> element to the ui location, so that the location
    // is relevant to the HTML file the stylesheet is within.
    // But, if an inline stylesheet has a sourceURL magic comment, `hasSourceURL` is true and thus `styleDeclaration.range` is sufficient.
    if (styleDeclaration.stylesheet && styleDeclaration.stylesheet.isInline && !styleDeclaration.stylesheet.hasSourceURL) {
      startLine += styleDeclaration.stylesheet.startLine;
      // The column the stylesheet begins on is only relevant if the rule is declared on the same line.
      // `<div>...</div><style>.some-rule{}`
      if (styleDeclaration.range && styleDeclaration.range.startLine === 0) {
        startColumn += styleDeclaration.stylesheet.startColumn;
=======
        // !!range == has defined location in a source file (.css or .html)
        if (range) {
          let line = range.startLine + 1;
          let column = range.startColumn;

          // Add the startLine/startColumn of the <style> element to the range, if stylesheet
          // is inline.
          // Always use the rule's location if a sourceURL magic comment is
          // present (`hasSourceURL` is true) - this makes the line/col relative to the start
          // of the style tag, which makes them relevant when the "file" is open in DevTool's
          // Sources panel.
          const addHtmlLocationOffset = stylesheet.isInline && !stylesheet.hasSourceURL;
          if (addHtmlLocationOffset) {
            line += stylesheet.startLine;
            // The column the stylesheet begins on is only relevant if the rule is declared on the same line.
            if (range.startLine === 0) {
              column += stylesheet.startColumn;
            }
          }

          source += `:${line}:${column}`;
        }
      } else {
        // dynamically injected to page
        source = 'dynamic';
>>>>>>> 5bc1b6e2
      }
    }

    const magicCommentSourceUrl = styleDeclaration.stylesheet && styleDeclaration.stylesheet.hasSourceURL ? sourceURL : undefined;
    return {
      source: {type: 'ui-location', sourceURL: magicCommentSourceUrl, url, line: startLine, column: startColumn},
      selector,
    };
  }

  // The responsible style declaration was not captured in the font-size gatherer due to
  // the rate limiting we do in `fetchFailingNodeSourceRules`.
  return {
    selector,
    source: {type: 'code', value: 'Unknown'},
  };
}

/**
 * @param {FailingNodeData['cssRule']} styleDeclaration
 * @param {FailingNodeData['node']} node
 * @return {string}
 */
function getFontArtifactId(styleDeclaration, node) {
  if (styleDeclaration && styleDeclaration.type === 'Regular') {
    const startLine = styleDeclaration.range ? styleDeclaration.range.startLine : 0;
    const startColumn = styleDeclaration.range ? styleDeclaration.range.startColumn : 0;
    return `${styleDeclaration.styleSheetId}@${startLine}:${startColumn}`;
  } else {
    return `node_${node.nodeId}`;
  }
}

class FontSize extends Audit {
  /**
   * @return {LH.Audit.Meta}
   */
  static get meta() {
    return {
      id: 'font-size',
      title: str_(UIStrings.title),
      failureTitle: str_(UIStrings.failureTitle),
      description: str_(UIStrings.description),
      requiredArtifacts: ['FontSize', 'URL', 'MetaElements', 'TestedAsMobileDevice'],
    };
  }

  /**
   * @param {LH.Artifacts} artifacts
   * @param {LH.Audit.Context} context
   * @return {Promise<LH.Audit.Product>}
   */
  static async audit(artifacts, context) {
    if (!artifacts.TestedAsMobileDevice) {
      // Font size isn't important to desktop SEO
      return {
        score: 1,
        notApplicable: true,
      };
    }

    const viewportMeta = await ComputedViewportMeta.request(artifacts.MetaElements, context);
    if (!viewportMeta.isMobileOptimized) {
      return {
        score: 0,
        explanation: str_(UIStrings.explanationViewport),
      };
    }

    const {
      analyzedFailingNodesData,
      analyzedFailingTextLength,
      failingTextLength,
      visitedTextLength,
      totalTextLength,
    } = artifacts.FontSize;

    if (totalTextLength === 0) {
      return {
        score: 1,
      };
    }

    const failingRules = getUniqueFailingRules(analyzedFailingNodesData);
    const percentageOfPassingText =
      (visitedTextLength - failingTextLength) / visitedTextLength * 100;
    const pageUrl = artifacts.URL.finalUrl;

    /** @type {LH.Audit.Details.Table['headings']} */
    const headings = [
      {key: 'source', itemType: 'ui-location', text: 'Source'},
      {key: 'selector', itemType: 'code', text: 'Selector'},
      {key: 'coverage', itemType: 'text', text: '% of Page Text'},
      {key: 'fontSize', itemType: 'text', text: 'Font Size'},
    ];

    const tableData = failingRules.sort((a, b) => b.textLength - a.textLength)
      .map(({cssRule, textLength, fontSize, node}) => {
        const percentageOfAffectedText = textLength / visitedTextLength * 100;
        const origin = findStyleRuleSource(pageUrl, cssRule, node);

        return {
          source: origin.source,
          selector: origin.selector,
          coverage: `${percentageOfAffectedText.toFixed(2)}%`,
          fontSize: `${fontSize}px`,
        };
      });

    // all failing nodes that were not fully analyzed will be displayed in a single row
    if (analyzedFailingTextLength < failingTextLength) {
      const percentageOfUnanalyzedFailingText =
        (failingTextLength - analyzedFailingTextLength) / visitedTextLength * 100;

      tableData.push({
        source: {type: 'code', value: 'Add\'l illegible text'},
        selector: '',
        coverage: `${percentageOfUnanalyzedFailingText.toFixed(2)}%`,
        fontSize: '< 12px',
      });
    }

    if (percentageOfPassingText > 0) {
      tableData.push({
        source: {type: 'code', value: 'Legible text'},
        selector: '',
        coverage: `${percentageOfPassingText.toFixed(2)}%`,
        fontSize: '≥ 12px',
      });
    }

    const decimalProportion = (percentageOfPassingText / 100);
    const displayValue = str_(UIStrings.displayValue, {decimalProportion});
    const details = Audit.makeTableDetails(headings, tableData);
    const passed = percentageOfPassingText >= MINIMAL_PERCENTAGE_OF_LEGIBLE_TEXT;

    let explanation;
    if (!passed) {
      const percentageOfFailingText = (100 - percentageOfPassingText) / 100;

      // if we were unable to visit all text nodes we should disclose that information
      if (visitedTextLength < totalTextLength) {
        const percentageOfVisitedText = (visitedTextLength / totalTextLength);
        explanation = str_(UIStrings.explanationWithDisclaimer,
          {
            decimalProportion: percentageOfFailingText,
            decimalProportionVisited: percentageOfVisitedText,
          });
      } else {
        explanation = str_(UIStrings.explanation,
          {decimalProportion: percentageOfFailingText});
      }
    }

    return {
      score: Number(passed),
      details,
      displayValue,
      explanation,
    };
  }
}

module.exports = FontSize;
module.exports.UIStrings = UIStrings;<|MERGE_RESOLUTION|>--- conflicted
+++ resolved
@@ -148,64 +148,44 @@
     selector = rule.selectors.map(item => item.text).join(', ');
   }
 
-<<<<<<< HEAD
   if (styleDeclaration.stylesheet && !styleDeclaration.stylesheet.sourceURL) {
+    // Dynamically injected into page.
     return {
       source: {type: 'code', value: 'dynamic'},
       selector,
     };
   }
 
-  if (styleDeclaration.range) {
+  // !!range == has defined location in a source file (.css or .html)
+  if (styleDeclaration.stylesheet && styleDeclaration.range) {
+    const {range, stylesheet} = styleDeclaration;
+
     // The magic comment sourceURL, if any. Used to resolve a url relative to the baseUrl.
     // Note, URLs resolved from a magic comment aren't expected to _actually_ exist ...
-    const sourceURL = styleDeclaration.stylesheet ? styleDeclaration.stylesheet.sourceURL : '';
+    const sourceURL = stylesheet ? stylesheet.sourceURL : '';
     const url = new URL(sourceURL, baseURL).href;
-    // TODO when is `styleDeclaration.range` null ???
-    let {startLine, startColumn} = styleDeclaration.range ? styleDeclaration.range : {startLine: 0, startColumn: 0};
-
-    // Inline elements need to add the startLine/startColumn of the <script> element to the ui location, so that the location
-    // is relevant to the HTML file the stylesheet is within.
-    // But, if an inline stylesheet has a sourceURL magic comment, `hasSourceURL` is true and thus `styleDeclaration.range` is sufficient.
-    if (styleDeclaration.stylesheet && styleDeclaration.stylesheet.isInline && !styleDeclaration.stylesheet.hasSourceURL) {
-      startLine += styleDeclaration.stylesheet.startLine;
+  
+    let line = range.startLine + 1;
+    let column = range.startColumn;
+
+    // Add the startLine/startColumn of the <style> element to the range, if stylesheet
+    // is inline.
+    // Always use the rule's location if a sourceURL magic comment is
+    // present (`hasSourceURL` is true) - this makes the line/col relative to the start
+    // of the style tag, which makes them relevant when the "file" is open in DevTool's
+    // Sources panel.
+    const addHtmlLocationOffset = stylesheet.isInline && !stylesheet.hasSourceURL;
+    if (addHtmlLocationOffset) {
+      line += stylesheet.startLine;
       // The column the stylesheet begins on is only relevant if the rule is declared on the same line.
-      // `<div>...</div><style>.some-rule{}`
-      if (styleDeclaration.range && styleDeclaration.range.startLine === 0) {
-        startColumn += styleDeclaration.stylesheet.startColumn;
-=======
-        // !!range == has defined location in a source file (.css or .html)
-        if (range) {
-          let line = range.startLine + 1;
-          let column = range.startColumn;
-
-          // Add the startLine/startColumn of the <style> element to the range, if stylesheet
-          // is inline.
-          // Always use the rule's location if a sourceURL magic comment is
-          // present (`hasSourceURL` is true) - this makes the line/col relative to the start
-          // of the style tag, which makes them relevant when the "file" is open in DevTool's
-          // Sources panel.
-          const addHtmlLocationOffset = stylesheet.isInline && !stylesheet.hasSourceURL;
-          if (addHtmlLocationOffset) {
-            line += stylesheet.startLine;
-            // The column the stylesheet begins on is only relevant if the rule is declared on the same line.
-            if (range.startLine === 0) {
-              column += stylesheet.startColumn;
-            }
-          }
-
-          source += `:${line}:${column}`;
-        }
-      } else {
-        // dynamically injected to page
-        source = 'dynamic';
->>>>>>> 5bc1b6e2
+      if (range.startLine === 0) {
+        column += stylesheet.startColumn;
       }
     }
 
-    const magicCommentSourceUrl = styleDeclaration.stylesheet && styleDeclaration.stylesheet.hasSourceURL ? sourceURL : undefined;
-    return {
-      source: {type: 'ui-location', sourceURL: magicCommentSourceUrl, url, line: startLine, column: startColumn},
+    const magicCommentSourceUrl = stylesheet && stylesheet.hasSourceURL ? sourceURL : undefined;
+    return {
+      source: {type: 'ui-location', sourceURL: magicCommentSourceUrl, url, line, column},
       selector,
     };
   }
