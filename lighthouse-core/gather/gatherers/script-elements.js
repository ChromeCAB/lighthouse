/**
 * @license Copyright 2017 Google Inc. All Rights Reserved.
 * Licensed under the Apache License, Version 2.0 (the "License"); you may not use this file except in compliance with the License. You may obtain a copy of the License at http://www.apache.org/licenses/LICENSE-2.0
 * Unless required by applicable law or agreed to in writing, software distributed under the License is distributed on an "AS IS" BASIS, WITHOUT WARRANTIES OR CONDITIONS OF ANY KIND, either express or implied. See the License for the specific language governing permissions and limitations under the License.
 */
'use strict';

const Gatherer = require('./gatherer.js');
const NetworkAnalyzer = require('../../lib/dependency-graph/simulator/network-analyzer.js');
const NetworkRequest = require('../../lib/network-request.js');
const getElementsInDocumentString = require('../../lib/page-functions.js').getElementsInDocumentString; // eslint-disable-line max-len
const pageFunctions = require('../../lib/page-functions.js');

/* global getNodePath */

/**
 * @return {LH.Artifacts['ScriptElements']}
 */
/* istanbul ignore next */
function collectAllScriptElements() {
  /** @type {HTMLScriptElement[]} */
  // @ts-ignore - getElementsInDocument put into scope via stringification
  const scripts = getElementsInDocument('script'); // eslint-disable-line no-undef

  return scripts.map(script => {
    return {
      type: script.type || null,
      src: script.src || null,
      id: script.id || null,
      async: script.async,
      defer: script.defer,
      source: /** @type {'head'|'body'} */ (script.closest('head') ? 'head' : 'body'),
      // @ts-ignore - getNodePath put into scope via stringification
      devtoolsNodePath: getNodePath(script),
      content: script.src ? null : script.text,
      requestId: null,
    };
  });
}

/**
 * @fileoverview Gets JavaScript file contents.
 */
class ScriptElements extends Gatherer {
  /**
   * @param {LH.Gatherer.PassContext} passContext
   * @param {LH.Gatherer.LoadData} loadData
   * @return {Promise<LH.Artifacts['ScriptElements']>}
   */
  async afterPass(passContext, loadData) {
    const driver = passContext.driver;
    const mainResource = NetworkAnalyzer.findMainDocument(loadData.networkRecords, passContext.url);

    /** @type {LH.Artifacts['ScriptElements']} */
    const scripts = await driver.evaluateAsync(`(() => {
      ${getElementsInDocumentString}
      ${pageFunctions.getNodePathString};
      return (${collectAllScriptElements.toString()})();
    })()`, {useIsolation: true});

    for (const script of scripts) {
      if (script.content) script.requestId = mainResource.requestId;
    }

    const scriptRecords = loadData.networkRecords
      // Ignore records from OOPIFs
      .filter(record => !record.sessionId)
      // Only get the content of script requests
      .filter(record => record.resourceType === NetworkRequest.TYPES.Script);

    const scriptRecordContents = await Promise.all(scriptRecords.map(record => {
      return driver.getRequestContent(record.requestId).catch(() => '');
    }));

<<<<<<< HEAD
    for (let i = 0; i < scriptRecords.length; i++) {
      const record = scriptRecords[i];
      const content = scriptRecordContents[i];
      if (!content) continue;

      const matchedScriptElement = scripts.find(script => script.src === record.url);
      if (matchedScriptElement) {
        matchedScriptElement.requestId = record.requestId;
        matchedScriptElement.content = content;
      } else {
        scripts.push({
          devtoolsNodePath: '',
          type: null,
          src: record.url,
          async: false,
          defer: false,
          source: 'network',
          requestId: record.requestId,
          content,
        });
      }
=======
        const matchedScriptElement = scripts.find(script => script.src === record.url);
        if (matchedScriptElement) {
          matchedScriptElement.requestId = record.requestId;
          matchedScriptElement.content = content;
        } else {
          scripts.push({
            devtoolsNodePath: '',
            type: null,
            src: record.url,
            id: null,
            async: false,
            defer: false,
            source: 'network',
            requestId: record.requestId,
            content,
          });
        }
      } catch (e) {}
>>>>>>> 0e3fa8bb
    }

    return scripts;
  }
}

module.exports = ScriptElements;<|MERGE_RESOLUTION|>--- conflicted
+++ resolved
@@ -72,7 +72,6 @@
       return driver.getRequestContent(record.requestId).catch(() => '');
     }));
 
-<<<<<<< HEAD
     for (let i = 0; i < scriptRecords.length; i++) {
       const record = scriptRecords[i];
       const content = scriptRecordContents[i];
@@ -87,6 +86,7 @@
           devtoolsNodePath: '',
           type: null,
           src: record.url,
+          id: null,
           async: false,
           defer: false,
           source: 'network',
@@ -94,26 +94,6 @@
           content,
         });
       }
-=======
-        const matchedScriptElement = scripts.find(script => script.src === record.url);
-        if (matchedScriptElement) {
-          matchedScriptElement.requestId = record.requestId;
-          matchedScriptElement.content = content;
-        } else {
-          scripts.push({
-            devtoolsNodePath: '',
-            type: null,
-            src: record.url,
-            id: null,
-            async: false,
-            defer: false,
-            source: 'network',
-            requestId: record.requestId,
-            content,
-          });
-        }
-      } catch (e) {}
->>>>>>> 0e3fa8bb
     }
 
     return scripts;
