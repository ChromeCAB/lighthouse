{
  "lighthouse-core/audits/accessibility/accesskeys.js | description": {
    "message": "Access keys let users quickly focus a part of the page. For proper navigation, each access key must be unique. [Learn more](https://web.dev/accesskeys/)."
  },
  "lighthouse-core/audits/accessibility/accesskeys.js | failureTitle": {
    "message": "`[accesskey]` values are not unique"
  },
  "lighthouse-core/audits/accessibility/accesskeys.js | title": {
    "message": "`[accesskey]` values are unique"
  },
  "lighthouse-core/audits/accessibility/aria-allowed-attr.js | description": {
    "message": "Each ARIA `role` supports a specific subset of `aria-*` attributes. Mismatching these invalidates the `aria-*` attributes. [Learn more](https://web.dev/aria-allowed-attr/)."
  },
  "lighthouse-core/audits/accessibility/aria-allowed-attr.js | failureTitle": {
    "message": "`[aria-*]` attributes do not match their roles"
  },
  "lighthouse-core/audits/accessibility/aria-allowed-attr.js | title": {
    "message": "`[aria-*]` attributes match their roles"
  },
  "lighthouse-core/audits/accessibility/aria-hidden-body.js | description": {
    "message": "Assistive technologies, like screen readers, work inconsistently when `aria-hidden=\"true\"` is set on the document `<body>`. [Learn more](https://web.dev/aria-hidden-body/)."
  },
  "lighthouse-core/audits/accessibility/aria-hidden-body.js | failureTitle": {
    "message": "`[aria-hidden=\"true\"]` is present on the document `<body>`"
  },
  "lighthouse-core/audits/accessibility/aria-hidden-body.js | title": {
    "message": "`[aria-hidden=\"true\"]` is not present on the document `<body>`"
  },
  "lighthouse-core/audits/accessibility/aria-hidden-focus.js | description": {
    "message": "Focusable descendents within an `[aria-hidden=\"true\"]` element prevent those interactive elements from being available to users of assistive technologies like screen readers. [Learn more](https://web.dev/aria-hidden-focus/)."
  },
  "lighthouse-core/audits/accessibility/aria-hidden-focus.js | failureTitle": {
    "message": "`[aria-hidden=\"true\"]` elements contain focusable descendents"
  },
  "lighthouse-core/audits/accessibility/aria-hidden-focus.js | title": {
    "message": "`[aria-hidden=\"true\"]` elements do not contain focusable descendents"
  },
  "lighthouse-core/audits/accessibility/aria-input-field-name.js | description": {
    "message": "When an input field doesn't have an accessible name, screen readers announce it with a generic name, making it unusable for users who rely on screen readers. [Learn more](https://web.dev/aria-input-field-name/)."
  },
  "lighthouse-core/audits/accessibility/aria-input-field-name.js | failureTitle": {
    "message": "ARIA input fields do not have accessible names"
  },
  "lighthouse-core/audits/accessibility/aria-input-field-name.js | title": {
    "message": "ARIA input fields have accessible names"
  },
  "lighthouse-core/audits/accessibility/aria-required-attr.js | description": {
    "message": "Some ARIA roles have required attributes that describe the state of the element to screen readers. [Learn more](https://web.dev/aria-required-attr/)."
  },
  "lighthouse-core/audits/accessibility/aria-required-attr.js | failureTitle": {
    "message": "`[role]`s do not have all required `[aria-*]` attributes"
  },
  "lighthouse-core/audits/accessibility/aria-required-attr.js | title": {
    "message": "`[role]`s have all required `[aria-*]` attributes"
  },
  "lighthouse-core/audits/accessibility/aria-required-children.js | description": {
    "message": "Some ARIA parent roles must contain specific child roles to perform their intended accessibility functions. [Learn more](https://web.dev/aria-required-children/)."
  },
  "lighthouse-core/audits/accessibility/aria-required-children.js | failureTitle": {
    "message": "Elements with an ARIA `[role]` that require children to contain a specific `[role]` are missing some or all of those required children."
  },
  "lighthouse-core/audits/accessibility/aria-required-children.js | title": {
    "message": "Elements with an ARIA `[role]` that require children to contain a specific `[role]` have all required children."
  },
  "lighthouse-core/audits/accessibility/aria-required-parent.js | description": {
    "message": "Some ARIA child roles must be contained by specific parent roles to properly perform their intended accessibility functions. [Learn more](https://web.dev/aria-required-parent/)."
  },
  "lighthouse-core/audits/accessibility/aria-required-parent.js | failureTitle": {
    "message": "`[role]`s are not contained by their required parent element"
  },
  "lighthouse-core/audits/accessibility/aria-required-parent.js | title": {
    "message": "`[role]`s are contained by their required parent element"
  },
  "lighthouse-core/audits/accessibility/aria-roles.js | description": {
    "message": "ARIA roles must have valid values in order to perform their intended accessibility functions. [Learn more](https://web.dev/aria-roles/)."
  },
  "lighthouse-core/audits/accessibility/aria-roles.js | failureTitle": {
    "message": "`[role]` values are not valid"
  },
  "lighthouse-core/audits/accessibility/aria-roles.js | title": {
    "message": "`[role]` values are valid"
  },
  "lighthouse-core/audits/accessibility/aria-toggle-field-name.js | description": {
    "message": "When a toggle field doesn't have an accessible name, screen readers announce it with a generic name, making it unusable for users who rely on screen readers. [Learn more](https://web.dev/aria-toggle-field-label/)."
  },
  "lighthouse-core/audits/accessibility/aria-toggle-field-name.js | failureTitle": {
    "message": "ARIA toggle fields do not have accessible names"
  },
  "lighthouse-core/audits/accessibility/aria-toggle-field-name.js | title": {
    "message": "ARIA toggle fields have accessible names"
  },
  "lighthouse-core/audits/accessibility/aria-valid-attr-value.js | description": {
    "message": "Assistive technologies, like screen readers, can't interpret ARIA attributes with invalid values. [Learn more](https://web.dev/aria-valid-attr-value/)."
  },
  "lighthouse-core/audits/accessibility/aria-valid-attr-value.js | failureTitle": {
    "message": "`[aria-*]` attributes do not have valid values"
  },
  "lighthouse-core/audits/accessibility/aria-valid-attr-value.js | title": {
    "message": "`[aria-*]` attributes have valid values"
  },
  "lighthouse-core/audits/accessibility/aria-valid-attr.js | description": {
    "message": "Assistive technologies, like screen readers, can't interpret ARIA attributes with invalid names. [Learn more](https://web.dev/aria-valid-attr/)."
  },
  "lighthouse-core/audits/accessibility/aria-valid-attr.js | failureTitle": {
    "message": "`[aria-*]` attributes are not valid or misspelled"
  },
  "lighthouse-core/audits/accessibility/aria-valid-attr.js | title": {
    "message": "`[aria-*]` attributes are valid and not misspelled"
  },
  "lighthouse-core/audits/accessibility/audio-caption.js | description": {
    "message": "Captions make audio elements usable for deaf or hearing-impaired users, providing critical information such as who is talking, what they're saying, and other non-speech information. [Learn more](https://web.dev/audio-caption/)."
  },
  "lighthouse-core/audits/accessibility/audio-caption.js | failureTitle": {
    "message": "`<audio>` elements are missing a `<track>` element with `[kind=\"captions\"]`."
  },
  "lighthouse-core/audits/accessibility/audio-caption.js | title": {
    "message": "`<audio>` elements contain a `<track>` element with `[kind=\"captions\"]`"
  },
  "lighthouse-core/audits/accessibility/axe-audit.js | failingElementsHeader": {
    "message": "Failing Elements"
  },
  "lighthouse-core/audits/accessibility/button-name.js | description": {
    "message": "When a button doesn't have an accessible name, screen readers announce it as \"button\", making it unusable for users who rely on screen readers. [Learn more](https://web.dev/button-name/)."
  },
  "lighthouse-core/audits/accessibility/button-name.js | failureTitle": {
    "message": "Buttons do not have an accessible name"
  },
  "lighthouse-core/audits/accessibility/button-name.js | title": {
    "message": "Buttons have an accessible name"
  },
  "lighthouse-core/audits/accessibility/bypass.js | description": {
    "message": "Adding ways to bypass repetitive content lets keyboard users navigate the page more efficiently. [Learn more](https://web.dev/bypass/)."
  },
  "lighthouse-core/audits/accessibility/bypass.js | failureTitle": {
    "message": "The page does not contain a heading, skip link, or landmark region"
  },
  "lighthouse-core/audits/accessibility/bypass.js | title": {
    "message": "The page contains a heading, skip link, or landmark region"
  },
  "lighthouse-core/audits/accessibility/color-contrast.js | description": {
    "message": "Low-contrast text is difficult or impossible for many users to read. [Learn more](https://web.dev/color-contrast/)."
  },
  "lighthouse-core/audits/accessibility/color-contrast.js | failureTitle": {
    "message": "Background and foreground colors do not have a sufficient contrast ratio."
  },
  "lighthouse-core/audits/accessibility/color-contrast.js | title": {
    "message": "Background and foreground colors have a sufficient contrast ratio"
  },
  "lighthouse-core/audits/accessibility/definition-list.js | description": {
    "message": "When definition lists are not properly marked up, screen readers may produce confusing or inaccurate output. [Learn more](https://web.dev/definition-list/)."
  },
  "lighthouse-core/audits/accessibility/definition-list.js | failureTitle": {
    "message": "`<dl>`'s do not contain only properly-ordered `<dt>` and `<dd>` groups, `<script>` or `<template>` elements."
  },
  "lighthouse-core/audits/accessibility/definition-list.js | title": {
    "message": "`<dl>`'s contain only properly-ordered `<dt>` and `<dd>` groups, `<script>` or `<template>` elements."
  },
  "lighthouse-core/audits/accessibility/dlitem.js | description": {
    "message": "Definition list items (`<dt>` and `<dd>`) must be wrapped in a parent `<dl>` element to ensure that screen readers can properly announce them. [Learn more](https://web.dev/dlitem/)."
  },
  "lighthouse-core/audits/accessibility/dlitem.js | failureTitle": {
    "message": "Definition list items are not wrapped in `<dl>` elements"
  },
  "lighthouse-core/audits/accessibility/dlitem.js | title": {
    "message": "Definition list items are wrapped in `<dl>` elements"
  },
  "lighthouse-core/audits/accessibility/document-title.js | description": {
    "message": "The title gives screen reader users an overview of the page, and search engine users rely on it heavily to determine if a page is relevant to their search. [Learn more](https://web.dev/document-title/)."
  },
  "lighthouse-core/audits/accessibility/document-title.js | failureTitle": {
    "message": "Document doesn't have a `<title>` element"
  },
  "lighthouse-core/audits/accessibility/document-title.js | title": {
    "message": "Document has a `<title>` element"
  },
  "lighthouse-core/audits/accessibility/duplicate-id-active.js | description": {
    "message": "All focusable elements must have a unique `id` to ensure that they're visible to assistive technologies. [Learn more](https://web.dev/duplicate-id-active/)."
  },
  "lighthouse-core/audits/accessibility/duplicate-id-active.js | failureTitle": {
    "message": "`[id]` attributes on active, focusable elements are not unique"
  },
  "lighthouse-core/audits/accessibility/duplicate-id-active.js | title": {
    "message": "`[id]` attributes on active, focusable elements are unique"
  },
  "lighthouse-core/audits/accessibility/duplicate-id-aria.js | description": {
    "message": "The value of an ARIA ID must be unique to prevent other instances from being overlooked by assistive technologies. [Learn more](https://web.dev/duplicate-id-aria/)."
  },
  "lighthouse-core/audits/accessibility/duplicate-id-aria.js | failureTitle": {
    "message": "ARIA IDs are not unique"
  },
  "lighthouse-core/audits/accessibility/duplicate-id-aria.js | title": {
    "message": "ARIA IDs are unique"
  },
  "lighthouse-core/audits/accessibility/form-field-multiple-labels.js | description": {
    "message": "Form fields with multiple labels can be confusingly announced by assistive technologies like screen readers which use either the first, the last, or all of the labels. [Learn more](https://web.dev/form-field-multiple-labels/)."
  },
  "lighthouse-core/audits/accessibility/form-field-multiple-labels.js | failureTitle": {
    "message": "Form fields have multiple labels"
  },
  "lighthouse-core/audits/accessibility/form-field-multiple-labels.js | title": {
    "message": "No form fields have multiple labels"
  },
  "lighthouse-core/audits/accessibility/frame-title.js | description": {
    "message": "Screen reader users rely on frame titles to describe the contents of frames. [Learn more](https://web.dev/frame-title/)."
  },
  "lighthouse-core/audits/accessibility/frame-title.js | failureTitle": {
    "message": "`<frame>` or `<iframe>` elements do not have a title"
  },
  "lighthouse-core/audits/accessibility/frame-title.js | title": {
    "message": "`<frame>` or `<iframe>` elements have a title"
  },
  "lighthouse-core/audits/accessibility/heading-order.js | description": {
    "message": "Properly ordered headings that do not skip levels convey the semantic structure of the page, making it easier to navigate and understand when using assistive technologies. [Learn more](https://web.dev/heading-order/)."
  },
  "lighthouse-core/audits/accessibility/heading-order.js | failureTitle": {
    "message": "Heading elements are not in a sequentially-descending order"
  },
  "lighthouse-core/audits/accessibility/heading-order.js | title": {
    "message": "Heading elements appear in a sequentially-descending order"
  },
  "lighthouse-core/audits/accessibility/html-has-lang.js | description": {
    "message": "If a page doesn't specify a lang attribute, a screen reader assumes that the page is in the default language that the user chose when setting up the screen reader. If the page isn't actually in the default language, then the screen reader might not announce the page's text correctly. [Learn more](https://web.dev/html-has-lang/)."
  },
  "lighthouse-core/audits/accessibility/html-has-lang.js | failureTitle": {
    "message": "`<html>` element does not have a `[lang]` attribute"
  },
  "lighthouse-core/audits/accessibility/html-has-lang.js | title": {
    "message": "`<html>` element has a `[lang]` attribute"
  },
  "lighthouse-core/audits/accessibility/html-lang-valid.js | description": {
    "message": "Specifying a valid [BCP 47 language](https://www.w3.org/International/questions/qa-choosing-language-tags#question) helps screen readers announce text properly. [Learn more](https://web.dev/html-lang-valid/)."
  },
  "lighthouse-core/audits/accessibility/html-lang-valid.js | failureTitle": {
    "message": "`<html>` element does not have a valid value for its `[lang]` attribute."
  },
  "lighthouse-core/audits/accessibility/html-lang-valid.js | title": {
    "message": "`<html>` element has a valid value for its `[lang]` attribute"
  },
  "lighthouse-core/audits/accessibility/image-alt.js | description": {
    "message": "Informative elements should aim for short, descriptive alternate text. Decorative elements can be ignored with an empty alt attribute. [Learn more](https://web.dev/image-alt/)."
  },
  "lighthouse-core/audits/accessibility/image-alt.js | failureTitle": {
    "message": "Image elements do not have `[alt]` attributes"
  },
  "lighthouse-core/audits/accessibility/image-alt.js | title": {
    "message": "Image elements have `[alt]` attributes"
  },
  "lighthouse-core/audits/accessibility/input-image-alt.js | description": {
    "message": "When an image is being used as an `<input>` button, providing alternative text can help screen reader users understand the purpose of the button. [Learn more](https://web.dev/input-image-alt/)."
  },
  "lighthouse-core/audits/accessibility/input-image-alt.js | failureTitle": {
    "message": "`<input type=\"image\">` elements do not have `[alt]` text"
  },
  "lighthouse-core/audits/accessibility/input-image-alt.js | title": {
    "message": "`<input type=\"image\">` elements have `[alt]` text"
  },
  "lighthouse-core/audits/accessibility/label.js | description": {
    "message": "Labels ensure that form controls are announced properly by assistive technologies, like screen readers. [Learn more](https://web.dev/label/)."
  },
  "lighthouse-core/audits/accessibility/label.js | failureTitle": {
    "message": "Form elements do not have associated labels"
  },
  "lighthouse-core/audits/accessibility/label.js | title": {
    "message": "Form elements have associated labels"
  },
  "lighthouse-core/audits/accessibility/layout-table.js | description": {
    "message": "A table being used for layout purposes should not include data elements, such as the th or caption elements or the summary attribute, because this can create a confusing experience for screen reader users. [Learn more](https://web.dev/layout-table/)."
  },
  "lighthouse-core/audits/accessibility/layout-table.js | failureTitle": {
    "message": "Presentational `<table>` elements do not avoid using `<th>`, `<caption>` or the `[summary]` attribute."
  },
  "lighthouse-core/audits/accessibility/layout-table.js | title": {
    "message": "Presentational `<table>` elements avoid using `<th>`, `<caption>` or the `[summary]` attribute."
  },
  "lighthouse-core/audits/accessibility/link-name.js | description": {
    "message": "Link text (and alternate text for images, when used as links) that is discernible, unique, and focusable improves the navigation experience for screen reader users. [Learn more](https://web.dev/link-name/)."
  },
  "lighthouse-core/audits/accessibility/link-name.js | failureTitle": {
    "message": "Links do not have a discernible name"
  },
  "lighthouse-core/audits/accessibility/link-name.js | title": {
    "message": "Links have a discernible name"
  },
  "lighthouse-core/audits/accessibility/list.js | description": {
    "message": "Screen readers have a specific way of announcing lists. Ensuring proper list structure aids screen reader output. [Learn more](https://web.dev/list/)."
  },
  "lighthouse-core/audits/accessibility/list.js | failureTitle": {
    "message": "Lists do not contain only `<li>` elements and script supporting elements (`<script>` and `<template>`)."
  },
  "lighthouse-core/audits/accessibility/list.js | title": {
    "message": "Lists contain only `<li>` elements and script supporting elements (`<script>` and `<template>`)."
  },
  "lighthouse-core/audits/accessibility/listitem.js | description": {
    "message": "Screen readers require list items (`<li>`) to be contained within a parent `<ul>` or `<ol>` to be announced properly. [Learn more](https://web.dev/listitem/)."
  },
  "lighthouse-core/audits/accessibility/listitem.js | failureTitle": {
    "message": "List items (`<li>`) are not contained within `<ul>` or `<ol>` parent elements."
  },
  "lighthouse-core/audits/accessibility/listitem.js | title": {
    "message": "List items (`<li>`) are contained within `<ul>` or `<ol>` parent elements"
  },
  "lighthouse-core/audits/accessibility/meta-refresh.js | description": {
    "message": "Users do not expect a page to refresh automatically, and doing so will move focus back to the top of the page. This may create a frustrating or confusing experience. [Learn more](https://web.dev/meta-refresh/)."
  },
  "lighthouse-core/audits/accessibility/meta-refresh.js | failureTitle": {
    "message": "The document uses `<meta http-equiv=\"refresh\">`"
  },
  "lighthouse-core/audits/accessibility/meta-refresh.js | title": {
    "message": "The document does not use `<meta http-equiv=\"refresh\">`"
  },
  "lighthouse-core/audits/accessibility/meta-viewport.js | description": {
    "message": "Disabling zooming is problematic for users with low vision who rely on screen magnification to properly see the contents of a web page. [Learn more](https://web.dev/meta-viewport/)."
  },
  "lighthouse-core/audits/accessibility/meta-viewport.js | failureTitle": {
    "message": "`[user-scalable=\"no\"]` is used in the `<meta name=\"viewport\">` element or the `[maximum-scale]` attribute is less than 5."
  },
  "lighthouse-core/audits/accessibility/meta-viewport.js | title": {
    "message": "`[user-scalable=\"no\"]` is not used in the `<meta name=\"viewport\">` element and the `[maximum-scale]` attribute is not less than 5."
  },
  "lighthouse-core/audits/accessibility/object-alt.js | description": {
    "message": "Screen readers cannot translate non-text content. Adding alt text to `<object>` elements helps screen readers convey meaning to users. [Learn more](https://web.dev/object-alt/)."
  },
  "lighthouse-core/audits/accessibility/object-alt.js | failureTitle": {
    "message": "`<object>` elements do not have `[alt]` text"
  },
  "lighthouse-core/audits/accessibility/object-alt.js | title": {
    "message": "`<object>` elements have `[alt]` text"
  },
  "lighthouse-core/audits/accessibility/tabindex.js | description": {
    "message": "A value greater than 0 implies an explicit navigation ordering. Although technically valid, this often creates frustrating experiences for users who rely on assistive technologies. [Learn more](https://web.dev/tabindex/)."
  },
  "lighthouse-core/audits/accessibility/tabindex.js | failureTitle": {
    "message": "Some elements have a `[tabindex]` value greater than 0"
  },
  "lighthouse-core/audits/accessibility/tabindex.js | title": {
    "message": "No element has a `[tabindex]` value greater than 0"
  },
  "lighthouse-core/audits/accessibility/td-headers-attr.js | description": {
    "message": "Screen readers have features to make navigating tables easier. Ensuring `<td>` cells using the `[headers]` attribute only refer to other cells in the same table may improve the experience for screen reader users. [Learn more](https://web.dev/td-headers-attr/)."
  },
  "lighthouse-core/audits/accessibility/td-headers-attr.js | failureTitle": {
    "message": "Cells in a `<table>` element that use the `[headers]` attribute refer to an element `id` not found within the same table."
  },
  "lighthouse-core/audits/accessibility/td-headers-attr.js | title": {
    "message": "Cells in a `<table>` element that use the `[headers]` attribute refer to table cells within the same table."
  },
  "lighthouse-core/audits/accessibility/th-has-data-cells.js | description": {
    "message": "Screen readers have features to make navigating tables easier. Ensuring table headers always refer to some set of cells may improve the experience for screen reader users. [Learn more](https://web.dev/th-has-data-cells/)."
  },
  "lighthouse-core/audits/accessibility/th-has-data-cells.js | failureTitle": {
    "message": "`<th>` elements and elements with `[role=\"columnheader\"/\"rowheader\"]` do not have data cells they describe."
  },
  "lighthouse-core/audits/accessibility/th-has-data-cells.js | title": {
    "message": "`<th>` elements and elements with `[role=\"columnheader\"/\"rowheader\"]` have data cells they describe."
  },
  "lighthouse-core/audits/accessibility/valid-lang.js | description": {
    "message": "Specifying a valid [BCP 47 language](https://www.w3.org/International/questions/qa-choosing-language-tags#question) on elements helps ensure that text is pronounced correctly by a screen reader. [Learn more](https://web.dev/valid-lang/)."
  },
  "lighthouse-core/audits/accessibility/valid-lang.js | failureTitle": {
    "message": "`[lang]` attributes do not have a valid value"
  },
  "lighthouse-core/audits/accessibility/valid-lang.js | title": {
    "message": "`[lang]` attributes have a valid value"
  },
  "lighthouse-core/audits/accessibility/video-caption.js | description": {
    "message": "When a video provides a caption it is easier for deaf and hearing impaired users to access its information. [Learn more](https://web.dev/video-caption/)."
  },
  "lighthouse-core/audits/accessibility/video-caption.js | failureTitle": {
    "message": "`<video>` elements do not contain a `<track>` element with `[kind=\"captions\"]`."
  },
  "lighthouse-core/audits/accessibility/video-caption.js | title": {
    "message": "`<video>` elements contain a `<track>` element with `[kind=\"captions\"]`"
  },
  "lighthouse-core/audits/accessibility/video-description.js | description": {
    "message": "Audio descriptions provide relevant information for videos that dialogue cannot, such as facial expressions and scenes. [Learn more](https://web.dev/video-description/)."
  },
  "lighthouse-core/audits/accessibility/video-description.js | failureTitle": {
    "message": "`<video>` elements do not contain a `<track>` element with `[kind=\"description\"]`."
  },
  "lighthouse-core/audits/accessibility/video-description.js | title": {
    "message": "`<video>` elements contain a `<track>` element with `[kind=\"description\"]`"
  },
  "lighthouse-core/audits/apple-touch-icon.js | description": {
    "message": "For ideal appearance on iOS when users add a progressive web app to the home screen, define an `apple-touch-icon`. It must point to a non-transparent 192px (or 180px) square PNG. [Learn More](https://web.dev/apple-touch-icon/)."
  },
  "lighthouse-core/audits/apple-touch-icon.js | failureTitle": {
    "message": "Does not provide a valid `apple-touch-icon`"
  },
  "lighthouse-core/audits/apple-touch-icon.js | precomposedWarning": {
    "message": "`apple-touch-icon-precomposed` is out of date; `apple-touch-icon` is preferred."
  },
  "lighthouse-core/audits/apple-touch-icon.js | title": {
    "message": "Provides a valid `apple-touch-icon`"
  },
  "lighthouse-core/audits/bootup-time.js | chromeExtensionsWarning": {
    "message": "Chrome extensions negatively affected this page's load performance. Try auditing the page in incognito mode or from a Chrome profile without extensions."
  },
  "lighthouse-core/audits/bootup-time.js | columnScriptEval": {
    "message": "Script Evaluation"
  },
  "lighthouse-core/audits/bootup-time.js | columnScriptParse": {
    "message": "Script Parse"
  },
  "lighthouse-core/audits/bootup-time.js | columnTotal": {
    "message": "Total CPU Time"
  },
  "lighthouse-core/audits/bootup-time.js | description": {
    "message": "Consider reducing the time spent parsing, compiling, and executing JS. You may find delivering smaller JS payloads helps with this. [Learn more](https://web.dev/bootup-time)."
  },
  "lighthouse-core/audits/bootup-time.js | failureTitle": {
    "message": "Reduce JavaScript execution time"
  },
  "lighthouse-core/audits/bootup-time.js | title": {
    "message": "JavaScript execution time"
  },
  "lighthouse-core/audits/byte-efficiency/efficient-animated-content.js | description": {
    "message": "Large GIFs are inefficient for delivering animated content. Consider using MPEG4/WebM videos for animations and PNG/WebP for static images instead of GIF to save network bytes. [Learn more](https://web.dev/efficient-animated-content)"
  },
  "lighthouse-core/audits/byte-efficiency/efficient-animated-content.js | title": {
    "message": "Use video formats for animated content"
  },
  "lighthouse-core/audits/byte-efficiency/offscreen-images.js | description": {
    "message": "Consider lazy-loading offscreen and hidden images after all critical resources have finished loading to lower time to interactive. [Learn more](https://web.dev/offscreen-images)."
  },
  "lighthouse-core/audits/byte-efficiency/offscreen-images.js | title": {
    "message": "Defer offscreen images"
  },
  "lighthouse-core/audits/byte-efficiency/render-blocking-resources.js | description": {
    "message": "Resources are blocking the first paint of your page. Consider delivering critical JS/CSS inline and deferring all non-critical JS/styles. [Learn more](https://web.dev/render-blocking-resources)."
  },
  "lighthouse-core/audits/byte-efficiency/render-blocking-resources.js | title": {
    "message": "Eliminate render-blocking resources"
  },
  "lighthouse-core/audits/byte-efficiency/total-byte-weight.js | description": {
    "message": "Large network payloads cost users real money and are highly correlated with long load times. [Learn more](https://web.dev/total-byte-weight)."
  },
  "lighthouse-core/audits/byte-efficiency/total-byte-weight.js | displayValue": {
    "message": "Total size was {totalBytes, number, bytes} KB"
  },
  "lighthouse-core/audits/byte-efficiency/total-byte-weight.js | failureTitle": {
    "message": "Avoid enormous network payloads"
  },
  "lighthouse-core/audits/byte-efficiency/total-byte-weight.js | title": {
    "message": "Avoids enormous network payloads"
  },
  "lighthouse-core/audits/byte-efficiency/unminified-css.js | description": {
    "message": "Minifying CSS files can reduce network payload sizes. [Learn more](https://web.dev/unminified-css)."
  },
  "lighthouse-core/audits/byte-efficiency/unminified-css.js | title": {
    "message": "Minify CSS"
  },
  "lighthouse-core/audits/byte-efficiency/unminified-javascript.js | description": {
    "message": "Minifying JavaScript files can reduce payload sizes and script parse time. [Learn more](https://web.dev/unminified-javascript)."
  },
  "lighthouse-core/audits/byte-efficiency/unminified-javascript.js | title": {
    "message": "Minify JavaScript"
  },
  "lighthouse-core/audits/byte-efficiency/unused-css-rules.js | description": {
    "message": "Remove dead rules from stylesheets and defer the loading of CSS not used for above-the-fold content to reduce unnecessary bytes consumed by network activity. [Learn more](https://web.dev/unused-css-rules)."
  },
  "lighthouse-core/audits/byte-efficiency/unused-css-rules.js | title": {
    "message": "Remove unused CSS"
  },
  "lighthouse-core/audits/byte-efficiency/unused-javascript.js | description": {
    "message": "Remove unused JavaScript to reduce bytes consumed by network activity."
  },
  "lighthouse-core/audits/byte-efficiency/unused-javascript.js | title": {
    "message": "Remove unused JavaScript"
  },
  "lighthouse-core/audits/byte-efficiency/uses-long-cache-ttl.js | description": {
    "message": "A long cache lifetime can speed up repeat visits to your page. [Learn more](https://web.dev/uses-long-cache-ttl)."
  },
  "lighthouse-core/audits/byte-efficiency/uses-long-cache-ttl.js | displayValue": {
    "message": "{itemCount, plural,\n    =1 {1 resource found}\n    other {# resources found}\n    }"
  },
  "lighthouse-core/audits/byte-efficiency/uses-long-cache-ttl.js | failureTitle": {
    "message": "Serve static assets with an efficient cache policy"
  },
  "lighthouse-core/audits/byte-efficiency/uses-long-cache-ttl.js | title": {
    "message": "Uses efficient cache policy on static assets"
  },
  "lighthouse-core/audits/byte-efficiency/uses-optimized-images.js | description": {
    "message": "Optimized images load faster and consume less cellular data. [Learn more](https://web.dev/uses-optimized-images)."
  },
  "lighthouse-core/audits/byte-efficiency/uses-optimized-images.js | title": {
    "message": "Efficiently encode images"
  },
  "lighthouse-core/audits/byte-efficiency/uses-responsive-images.js | description": {
    "message": "Serve images that are appropriately-sized to save cellular data and improve load time. [Learn more](https://web.dev/uses-responsive-images)."
  },
  "lighthouse-core/audits/byte-efficiency/uses-responsive-images.js | title": {
    "message": "Properly size images"
  },
  "lighthouse-core/audits/byte-efficiency/uses-text-compression.js | description": {
    "message": "Text-based resources should be served with compression (gzip, deflate or brotli) to minimize total network bytes. [Learn more](https://web.dev/uses-text-compression)."
  },
  "lighthouse-core/audits/byte-efficiency/uses-text-compression.js | title": {
    "message": "Enable text compression"
  },
  "lighthouse-core/audits/byte-efficiency/uses-webp-images.js | description": {
    "message": "Image formats like JPEG 2000, JPEG XR, and WebP often provide better compression than PNG or JPEG, which means faster downloads and less data consumption. [Learn more](https://web.dev/uses-webp-images)."
  },
  "lighthouse-core/audits/byte-efficiency/uses-webp-images.js | title": {
    "message": "Serve images in next-gen formats"
  },
  "lighthouse-core/audits/content-width.js | description": {
    "message": "If the width of your app's content doesn't match the width of the viewport, your app might not be optimized for mobile screens. [Learn more](https://web.dev/content-width)."
  },
  "lighthouse-core/audits/content-width.js | explanation": {
    "message": "The viewport size of {innerWidth}px does not match the window size of {outerWidth}px."
  },
  "lighthouse-core/audits/content-width.js | failureTitle": {
    "message": "Content is not sized correctly for the viewport"
  },
  "lighthouse-core/audits/content-width.js | title": {
    "message": "Content is sized correctly for the viewport"
  },
  "lighthouse-core/audits/critical-request-chains.js | description": {
    "message": "The Critical Request Chains below show you what resources are loaded with a high priority. Consider reducing the length of chains, reducing the download size of resources, or deferring the download of unnecessary resources to improve page load. [Learn more](https://web.dev/critical-request-chains)."
  },
  "lighthouse-core/audits/critical-request-chains.js | displayValue": {
    "message": "{itemCount, plural,\n    =1 {1 chain found}\n    other {# chains found}\n    }"
  },
  "lighthouse-core/audits/critical-request-chains.js | title": {
    "message": "Avoid chaining critical requests"
  },
  "lighthouse-core/audits/deprecations.js | columnDeprecate": {
    "message": "Deprecation / Warning"
  },
  "lighthouse-core/audits/deprecations.js | columnLine": {
    "message": "Line"
  },
  "lighthouse-core/audits/deprecations.js | description": {
    "message": "Deprecated APIs will eventually be removed from the browser. [Learn more](https://web.dev/deprecations)."
  },
  "lighthouse-core/audits/deprecations.js | displayValue": {
    "message": "{itemCount, plural,\n    =1 {1 warning found}\n    other {# warnings found}\n    }"
  },
  "lighthouse-core/audits/deprecations.js | failureTitle": {
    "message": "Uses deprecated APIs"
  },
  "lighthouse-core/audits/deprecations.js | title": {
    "message": "Avoids deprecated APIs"
  },
  "lighthouse-core/audits/dobetterweb/appcache-manifest.js | description": {
    "message": "Application Cache is deprecated. [Learn more](https://web.dev/appcache-manifest)."
  },
  "lighthouse-core/audits/dobetterweb/appcache-manifest.js | displayValue": {
    "message": "Found \"{AppCacheManifest}\""
  },
  "lighthouse-core/audits/dobetterweb/appcache-manifest.js | failureTitle": {
    "message": "Uses Application Cache"
  },
  "lighthouse-core/audits/dobetterweb/appcache-manifest.js | title": {
    "message": "Avoids Application Cache"
  },
  "lighthouse-core/audits/dobetterweb/doctype.js | description": {
    "message": "Specifying a doctype prevents the browser from switching to quirks-mode. [Learn more](https://web.dev/doctype)."
  },
  "lighthouse-core/audits/dobetterweb/doctype.js | explanationBadDoctype": {
    "message": "Doctype name must be the lowercase string `html`"
  },
  "lighthouse-core/audits/dobetterweb/doctype.js | explanationNoDoctype": {
    "message": "Document must contain a doctype"
  },
  "lighthouse-core/audits/dobetterweb/doctype.js | explanationPublicId": {
    "message": "Expected publicId to be an empty string"
  },
  "lighthouse-core/audits/dobetterweb/doctype.js | explanationSystemId": {
    "message": "Expected systemId to be an empty string"
  },
  "lighthouse-core/audits/dobetterweb/doctype.js | failureTitle": {
    "message": "Page lacks the HTML doctype, thus triggering quirks-mode"
  },
  "lighthouse-core/audits/dobetterweb/doctype.js | title": {
    "message": "Page has the HTML doctype"
  },
  "lighthouse-core/audits/dobetterweb/dom-size.js | columnElement": {
    "message": "Element"
  },
  "lighthouse-core/audits/dobetterweb/dom-size.js | columnStatistic": {
    "message": "Statistic"
  },
  "lighthouse-core/audits/dobetterweb/dom-size.js | columnValue": {
    "message": "Value"
  },
  "lighthouse-core/audits/dobetterweb/dom-size.js | description": {
    "message": "A large DOM will increase memory usage, cause longer [style calculations](https://developers.google.com/web/fundamentals/performance/rendering/reduce-the-scope-and-complexity-of-style-calculations), and produce costly [layout reflows](https://developers.google.com/speed/articles/reflow). [Learn more](https://web.dev/dom-size)."
  },
  "lighthouse-core/audits/dobetterweb/dom-size.js | displayValue": {
    "message": "{itemCount, plural,\n    =1 {1 element}\n    other {# elements}\n    }"
  },
  "lighthouse-core/audits/dobetterweb/dom-size.js | failureTitle": {
    "message": "Avoid an excessive DOM size"
  },
  "lighthouse-core/audits/dobetterweb/dom-size.js | statisticDOMDepth": {
    "message": "Maximum DOM Depth"
  },
  "lighthouse-core/audits/dobetterweb/dom-size.js | statisticDOMElements": {
    "message": "Total DOM Elements"
  },
  "lighthouse-core/audits/dobetterweb/dom-size.js | statisticDOMWidth": {
    "message": "Maximum Child Elements"
  },
  "lighthouse-core/audits/dobetterweb/dom-size.js | title": {
    "message": "Avoids an excessive DOM size"
  },
  "lighthouse-core/audits/dobetterweb/external-anchors-use-rel-noopener.js | columnRel": {
    "message": "Rel"
  },
  "lighthouse-core/audits/dobetterweb/external-anchors-use-rel-noopener.js | columnTarget": {
    "message": "Target"
  },
  "lighthouse-core/audits/dobetterweb/external-anchors-use-rel-noopener.js | description": {
    "message": "Add `rel=\"noopener\"` or `rel=\"noreferrer\"` to any external links to improve performance and prevent security vulnerabilities. [Learn more](https://web.dev/external-anchors-use-rel-noopener)."
  },
  "lighthouse-core/audits/dobetterweb/external-anchors-use-rel-noopener.js | failureTitle": {
    "message": "Links to cross-origin destinations are unsafe"
  },
  "lighthouse-core/audits/dobetterweb/external-anchors-use-rel-noopener.js | title": {
    "message": "Links to cross-origin destinations are safe"
  },
  "lighthouse-core/audits/dobetterweb/external-anchors-use-rel-noopener.js | warning": {
    "message": "Unable to determine the destination for anchor ({anchorHTML}). If not used as a hyperlink, consider removing target=_blank."
  },
  "lighthouse-core/audits/dobetterweb/geolocation-on-start.js | description": {
    "message": "Users are mistrustful of or confused by sites that request their location without context. Consider tying the request to a user action instead. [Learn more](https://web.dev/geolocation-on-start)."
  },
  "lighthouse-core/audits/dobetterweb/geolocation-on-start.js | failureTitle": {
    "message": "Requests the geolocation permission on page load"
  },
  "lighthouse-core/audits/dobetterweb/geolocation-on-start.js | title": {
    "message": "Avoids requesting the geolocation permission on page load"
  },
  "lighthouse-core/audits/dobetterweb/js-libraries.js | columnVersion": {
    "message": "Version"
  },
  "lighthouse-core/audits/dobetterweb/js-libraries.js | description": {
    "message": "All front-end JavaScript libraries detected on the page. [Learn more](https://web.dev/js-libraries)."
  },
  "lighthouse-core/audits/dobetterweb/js-libraries.js | title": {
    "message": "Detected JavaScript libraries"
  },
  "lighthouse-core/audits/dobetterweb/no-document-write.js | description": {
    "message": "For users on slow connections, external scripts dynamically injected via `document.write()` can delay page load by tens of seconds. [Learn more](https://web.dev/no-document-write)."
  },
  "lighthouse-core/audits/dobetterweb/no-document-write.js | failureTitle": {
    "message": "Uses `document.write()`"
  },
  "lighthouse-core/audits/dobetterweb/no-document-write.js | title": {
    "message": "Avoids `document.write()`"
  },
  "lighthouse-core/audits/dobetterweb/no-vulnerable-libraries.js | columnSeverity": {
    "message": "Highest Severity"
  },
  "lighthouse-core/audits/dobetterweb/no-vulnerable-libraries.js | columnVersion": {
    "message": "Library Version"
  },
  "lighthouse-core/audits/dobetterweb/no-vulnerable-libraries.js | columnVuln": {
    "message": "Vulnerability Count"
  },
  "lighthouse-core/audits/dobetterweb/no-vulnerable-libraries.js | description": {
    "message": "Some third-party scripts may contain known security vulnerabilities that are easily identified and exploited by attackers. [Learn more](https://web.dev/no-vulnerable-libraries)."
  },
  "lighthouse-core/audits/dobetterweb/no-vulnerable-libraries.js | displayValue": {
    "message": "{itemCount, plural,\n    =1 {1 vulnerability detected}\n    other {# vulnerabilities detected}\n    }"
  },
  "lighthouse-core/audits/dobetterweb/no-vulnerable-libraries.js | failureTitle": {
    "message": "Includes front-end JavaScript libraries with known security vulnerabilities"
  },
  "lighthouse-core/audits/dobetterweb/no-vulnerable-libraries.js | rowSeverityHigh": {
    "message": "High"
  },
  "lighthouse-core/audits/dobetterweb/no-vulnerable-libraries.js | rowSeverityLow": {
    "message": "Low"
  },
  "lighthouse-core/audits/dobetterweb/no-vulnerable-libraries.js | rowSeverityMedium": {
    "message": "Medium"
  },
  "lighthouse-core/audits/dobetterweb/no-vulnerable-libraries.js | title": {
    "message": "Avoids front-end JavaScript libraries with known security vulnerabilities"
  },
  "lighthouse-core/audits/dobetterweb/notification-on-start.js | description": {
    "message": "Users are mistrustful of or confused by sites that request to send notifications without context. Consider tying the request to user gestures instead. [Learn more](https://web.dev/notification-on-start)."
  },
  "lighthouse-core/audits/dobetterweb/notification-on-start.js | failureTitle": {
    "message": "Requests the notification permission on page load"
  },
  "lighthouse-core/audits/dobetterweb/notification-on-start.js | title": {
    "message": "Avoids requesting the notification permission on page load"
  },
  "lighthouse-core/audits/dobetterweb/password-inputs-can-be-pasted-into.js | columnFailingElem": {
    "message": "Failing Elements"
  },
  "lighthouse-core/audits/dobetterweb/password-inputs-can-be-pasted-into.js | description": {
    "message": "Preventing password pasting undermines good security policy. [Learn more](https://web.dev/password-inputs-can-be-pasted-into)."
  },
  "lighthouse-core/audits/dobetterweb/password-inputs-can-be-pasted-into.js | failureTitle": {
    "message": "Prevents users to paste into password fields"
  },
  "lighthouse-core/audits/dobetterweb/password-inputs-can-be-pasted-into.js | title": {
    "message": "Allows users to paste into password fields"
  },
  "lighthouse-core/audits/dobetterweb/uses-http2.js | columnProtocol": {
    "message": "Protocol"
  },
  "lighthouse-core/audits/dobetterweb/uses-http2.js | description": {
    "message": "HTTP/2 offers many benefits over HTTP/1.1, including binary headers, multiplexing, and server push. [Learn more](https://web.dev/uses-http2)."
  },
  "lighthouse-core/audits/dobetterweb/uses-http2.js | displayValue": {
    "message": "{itemCount, plural,\n    =1 {1 request not served via HTTP/2}\n    other {# requests not served via HTTP/2}\n    }"
  },
  "lighthouse-core/audits/dobetterweb/uses-http2.js | failureTitle": {
    "message": "Does not use HTTP/2 for all of its resources"
  },
  "lighthouse-core/audits/dobetterweb/uses-http2.js | title": {
    "message": "Uses HTTP/2 for its own resources"
  },
  "lighthouse-core/audits/dobetterweb/uses-passive-event-listeners.js | description": {
    "message": "Consider marking your touch and wheel event listeners as `passive` to improve your page's scroll performance. [Learn more](https://web.dev/uses-passive-event-listeners)."
  },
  "lighthouse-core/audits/dobetterweb/uses-passive-event-listeners.js | failureTitle": {
    "message": "Does not use passive listeners to improve scrolling performance"
  },
  "lighthouse-core/audits/dobetterweb/uses-passive-event-listeners.js | title": {
    "message": "Uses passive listeners to improve scrolling performance"
  },
  "lighthouse-core/audits/errors-in-console.js | columnDesc": {
    "message": "Description"
  },
  "lighthouse-core/audits/errors-in-console.js | description": {
    "message": "Errors logged to the console indicate unresolved problems. They can come from network request failures and other browser concerns. [Learn more](https://web.dev/errors-in-console)"
  },
  "lighthouse-core/audits/errors-in-console.js | failureTitle": {
    "message": "Browser errors were logged to the console"
  },
  "lighthouse-core/audits/errors-in-console.js | title": {
    "message": "No browser errors logged to the console"
  },
  "lighthouse-core/audits/font-display.js | description": {
    "message": "Leverage the font-display CSS feature to ensure text is user-visible while webfonts are loading. [Learn more](https://web.dev/font-display)."
  },
  "lighthouse-core/audits/font-display.js | failureTitle": {
    "message": "Ensure text remains visible during webfont load"
  },
  "lighthouse-core/audits/font-display.js | title": {
    "message": "All text remains visible during webfont loads"
  },
  "lighthouse-core/audits/font-display.js | undeclaredFontURLWarning": {
    "message": "Lighthouse was unable to automatically check the font-display value for the following URL: {fontURL}."
  },
  "lighthouse-core/audits/image-aspect-ratio.js | columnActual": {
    "message": "Aspect Ratio (Actual)"
  },
  "lighthouse-core/audits/image-aspect-ratio.js | columnDisplayed": {
    "message": "Aspect Ratio (Displayed)"
  },
  "lighthouse-core/audits/image-aspect-ratio.js | description": {
    "message": "Image display dimensions should match natural aspect ratio. [Learn more](https://web.dev/image-aspect-ratio)."
  },
  "lighthouse-core/audits/image-aspect-ratio.js | failureTitle": {
    "message": "Displays images with incorrect aspect ratio"
  },
  "lighthouse-core/audits/image-aspect-ratio.js | title": {
    "message": "Displays images with correct aspect ratio"
  },
  "lighthouse-core/audits/image-aspect-ratio.js | warningCompute": {
    "message": "Invalid image sizing information {url}"
  },
  "lighthouse-core/audits/installable-manifest.js | description": {
    "message": "Browsers can proactively prompt users to add your app to their homescreen, which can lead to higher engagement. [Learn more](https://web.dev/installable-manifest)."
  },
  "lighthouse-core/audits/installable-manifest.js | failureTitle": {
    "message": "Web app manifest does not meet the installability requirements"
  },
  "lighthouse-core/audits/installable-manifest.js | title": {
    "message": "Web app manifest meets the installability requirements"
  },
  "lighthouse-core/audits/is-on-https.js | columnInsecureURL": {
    "message": "Insecure URL"
  },
  "lighthouse-core/audits/is-on-https.js | description": {
    "message": "All sites should be protected with HTTPS, even ones that don't handle sensitive data. HTTPS prevents intruders from tampering with or passively listening in on the communications between your app and your users, and is a prerequisite for HTTP/2 and many new web platform APIs. [Learn more](https://web.dev/is-on-https)."
  },
  "lighthouse-core/audits/is-on-https.js | displayValue": {
    "message": "{itemCount, plural,\n    =1 {1 insecure request found}\n    other {# insecure requests found}\n    }"
  },
  "lighthouse-core/audits/is-on-https.js | failureTitle": {
    "message": "Does not use HTTPS"
  },
  "lighthouse-core/audits/is-on-https.js | title": {
    "message": "Uses HTTPS"
  },
  "lighthouse-core/audits/load-fast-enough-for-pwa.js | description": {
    "message": "A fast page load over a cellular network ensures a good mobile user experience. [Learn more](https://web.dev/load-fast-enough-for-pwa)."
  },
  "lighthouse-core/audits/load-fast-enough-for-pwa.js | displayValueText": {
    "message": "Interactive at {timeInMs, number, seconds} s"
  },
  "lighthouse-core/audits/load-fast-enough-for-pwa.js | displayValueTextWithOverride": {
    "message": "Interactive on simulated mobile network at {timeInMs, number, seconds} s"
  },
  "lighthouse-core/audits/load-fast-enough-for-pwa.js | explanationLoadSlow": {
    "message": "Your page loads too slowly and is not interactive within 10 seconds. Look at the opportunities and diagnostics in the \"Performance\" section to learn how to improve."
  },
  "lighthouse-core/audits/load-fast-enough-for-pwa.js | failureTitle": {
    "message": "Page load is not fast enough on mobile networks"
  },
  "lighthouse-core/audits/load-fast-enough-for-pwa.js | title": {
    "message": "Page load is fast enough on mobile networks"
  },
  "lighthouse-core/audits/mainthread-work-breakdown.js | columnCategory": {
    "message": "Category"
  },
  "lighthouse-core/audits/mainthread-work-breakdown.js | description": {
    "message": "Consider reducing the time spent parsing, compiling and executing JS. You may find delivering smaller JS payloads helps with this. [Learn more](https://web.dev/mainthread-work-breakdown)"
  },
  "lighthouse-core/audits/mainthread-work-breakdown.js | failureTitle": {
    "message": "Minimize main-thread work"
  },
  "lighthouse-core/audits/mainthread-work-breakdown.js | title": {
    "message": "Minimizes main-thread work"
  },
  "lighthouse-core/audits/manual/pwa-cross-browser.js | description": {
    "message": "To reach the most number of users, sites should work across every major browser. [Learn more](https://web.dev/pwa-cross-browser)."
  },
  "lighthouse-core/audits/manual/pwa-cross-browser.js | title": {
    "message": "Site works cross-browser"
  },
  "lighthouse-core/audits/manual/pwa-each-page-has-url.js | description": {
    "message": "Ensure individual pages are deep linkable via URL and that URLs are unique for the purpose of shareability on social media. [Learn more](https://web.dev/pwa-each-page-has-url)."
  },
  "lighthouse-core/audits/manual/pwa-each-page-has-url.js | title": {
    "message": "Each page has a URL"
  },
  "lighthouse-core/audits/manual/pwa-page-transitions.js | description": {
    "message": "Transitions should feel snappy as you tap around, even on a slow network. This experience is key to a user's perception of performance. [Learn more](https://web.dev/pwa-page-transitions)."
  },
  "lighthouse-core/audits/manual/pwa-page-transitions.js | title": {
    "message": "Page transitions don't feel like they block on the network"
  },
  "lighthouse-core/audits/metrics/estimated-input-latency.js | description": {
    "message": "Estimated Input Latency is an estimate of how long your app takes to respond to user input, in milliseconds, during the busiest 5s window of page load. If your latency is higher than 50 ms, users may perceive your app as laggy. [Learn more](https://web.dev/estimated-input-latency)."
  },
  "lighthouse-core/audits/metrics/first-contentful-paint.js | description": {
    "message": "First Contentful Paint marks the time at which the first text or image is painted. [Learn more](https://web.dev/first-contentful-paint)."
  },
  "lighthouse-core/audits/metrics/first-cpu-idle.js | description": {
    "message": "First CPU Idle marks the first time at which the page's main thread is quiet enough to handle input.  [Learn more](https://web.dev/first-cpu-idle)."
  },
  "lighthouse-core/audits/metrics/first-meaningful-paint.js | description": {
    "message": "First Meaningful Paint measures when the primary content of a page is visible. [Learn more](https://web.dev/first-meaningful-paint)."
  },
  "lighthouse-core/audits/metrics/interactive.js | description": {
    "message": "Time to interactive is the amount of time it takes for the page to become fully interactive. [Learn more](https://web.dev/interactive)."
  },
<<<<<<< HEAD
  "lighthouse-core/audits/metrics/interactive.js | title": {
    "message": "Time to Interactive"
  },
  "lighthouse-core/audits/metrics/largest-contentful-paint.js | description": {
    "message": "Largest Contentful Paint marks the time at which the first text or image is painted. [Learn more](https://developers.google.com/web/tools/lighthouse/audits/largest-contentful-paint)."
  },
  "lighthouse-core/audits/metrics/largest-contentful-paint.js | title": {
    "message": "Largest Contentful Paint"
  },
=======
>>>>>>> f0d7ceb2
  "lighthouse-core/audits/metrics/max-potential-fid.js | description": {
    "message": "The maximum potential First Input Delay that your users could experience is the duration, in milliseconds, of the longest task. [Learn more](https://web.dev/lighthouse-max-potential-fid)."
  },
  "lighthouse-core/audits/metrics/speed-index.js | description": {
    "message": "Speed Index shows how quickly the contents of a page are visibly populated. [Learn more](https://web.dev/speed-index)."
  },
  "lighthouse-core/audits/metrics/total-blocking-time.js | description": {
    "message": "Sum of all time periods between FCP and Time to Interactive, when task length exceeded 50ms, expressed in milliseconds. [Learn more](https://web.dev/lighthouse-total-blocking-time)."
  },
  "lighthouse-core/audits/network-rtt.js | description": {
    "message": "Network round trip times (RTT) have a large impact on performance. If the RTT to an origin is high, it's an indication that servers closer to the user could improve performance. [Learn more](https://hpbn.co/primer-on-latency-and-bandwidth/)."
  },
  "lighthouse-core/audits/network-rtt.js | title": {
    "message": "Network Round Trip Times"
  },
  "lighthouse-core/audits/network-server-latency.js | description": {
    "message": "Server latencies can impact web performance. If the server latency of an origin is high, it's an indication the server is overloaded or has poor backend performance. [Learn more](https://hpbn.co/primer-on-web-performance/#analyzing-the-resource-waterfall)."
  },
  "lighthouse-core/audits/network-server-latency.js | title": {
    "message": "Server Backend Latencies"
  },
  "lighthouse-core/audits/offline-start-url.js | description": {
    "message": "A service worker enables your web app to be reliable in unpredictable network conditions. [Learn more](https://web.dev/offline-start-url)."
  },
  "lighthouse-core/audits/offline-start-url.js | failureTitle": {
    "message": "`start_url` does not respond with a 200 when offline"
  },
  "lighthouse-core/audits/offline-start-url.js | title": {
    "message": "`start_url` responds with a 200 when offline"
  },
  "lighthouse-core/audits/offline-start-url.js | warningCantStart": {
    "message": "Lighthouse couldn't read the `start_url` from the manifest. As a result, the `start_url` was assumed to be the document's URL. Error message: '{manifestWarning}'."
  },
  "lighthouse-core/audits/performance-budget.js | columnOverBudget": {
    "message": "Over Budget"
  },
  "lighthouse-core/audits/performance-budget.js | description": {
    "message": "Keep the quantity and size of network requests under the targets set by the provided performance budget. [Learn more](https://developers.google.com/web/tools/lighthouse/audits/budgets)."
  },
  "lighthouse-core/audits/performance-budget.js | requestCountOverBudget": {
    "message": "{count, plural,\n    =1 {1 request}\n    other {# requests}\n   }"
  },
  "lighthouse-core/audits/performance-budget.js | title": {
    "message": "Performance budget"
  },
  "lighthouse-core/audits/redirects-http.js | description": {
    "message": "If you've already set up HTTPS, make sure that you redirect all HTTP traffic to HTTPS in order to enable secure web features for all your users. [Learn more](https://web.dev/redirects-http)."
  },
  "lighthouse-core/audits/redirects-http.js | failureTitle": {
    "message": "Does not redirect HTTP traffic to HTTPS"
  },
  "lighthouse-core/audits/redirects-http.js | title": {
    "message": "Redirects HTTP traffic to HTTPS"
  },
  "lighthouse-core/audits/redirects.js | description": {
    "message": "Redirects introduce additional delays before the page can be loaded. [Learn more](https://web.dev/redirects)."
  },
  "lighthouse-core/audits/redirects.js | title": {
    "message": "Avoid multiple page redirects"
  },
  "lighthouse-core/audits/resource-summary.js | description": {
    "message": "To set budgets for the quantity and size of page resources, add a budget.json file. [Learn more](https://developers.google.com/web/tools/lighthouse/audits/budgets)."
  },
  "lighthouse-core/audits/resource-summary.js | displayValue": {
    "message": "{requestCount, plural, =1 {1 request • {byteCount, number, bytes} KB} other {# requests • {byteCount, number, bytes} KB}}"
  },
  "lighthouse-core/audits/resource-summary.js | title": {
    "message": "Keep request counts low and transfer sizes small"
  },
  "lighthouse-core/audits/seo/canonical.js | description": {
    "message": "Canonical links suggest which URL to show in search results. [Learn more](https://web.dev/canonical)."
  },
  "lighthouse-core/audits/seo/canonical.js | explanationConflict": {
    "message": "Multiple conflicting URLs ({urlList})"
  },
  "lighthouse-core/audits/seo/canonical.js | explanationDifferentDomain": {
    "message": "Points to a different domain ({url})"
  },
  "lighthouse-core/audits/seo/canonical.js | explanationInvalid": {
    "message": "Invalid URL ({url})"
  },
  "lighthouse-core/audits/seo/canonical.js | explanationPointsElsewhere": {
    "message": "Points to another `hreflang` location ({url})"
  },
  "lighthouse-core/audits/seo/canonical.js | explanationRelative": {
    "message": "Relative URL ({url})"
  },
  "lighthouse-core/audits/seo/canonical.js | explanationRoot": {
    "message": "Points to the domain's root URL (the homepage), instead of an equivalent page of content"
  },
  "lighthouse-core/audits/seo/canonical.js | failureTitle": {
    "message": "Document does not have a valid `rel=canonical`"
  },
  "lighthouse-core/audits/seo/canonical.js | title": {
    "message": "Document has a valid `rel=canonical`"
  },
  "lighthouse-core/audits/seo/font-size.js | description": {
    "message": "Font sizes less than 12px are too small to be legible and require mobile visitors to “pinch to zoom” in order to read. Strive to have >60% of page text ≥12px. [Learn more](https://web.dev/font-size)."
  },
  "lighthouse-core/audits/seo/font-size.js | displayValue": {
    "message": "{decimalProportion, number, extendedPercent} legible text"
  },
  "lighthouse-core/audits/seo/font-size.js | explanationViewport": {
    "message": "Text is illegible because there's no viewport meta tag optimized for mobile screens."
  },
  "lighthouse-core/audits/seo/font-size.js | explanationWithDisclaimer": {
    "message": "{decimalProportion, number, extendedPercent} of text is too small (based on {decimalProportionVisited, number, extendedPercent} sample)."
  },
  "lighthouse-core/audits/seo/font-size.js | failureTitle": {
    "message": "Document doesn't use legible font sizes"
  },
  "lighthouse-core/audits/seo/font-size.js | title": {
    "message": "Document uses legible font sizes"
  },
  "lighthouse-core/audits/seo/hreflang.js | description": {
    "message": "hreflang links tell search engines what version of a page they should list in search results for a given language or region. [Learn more](https://web.dev/hreflang)."
  },
  "lighthouse-core/audits/seo/hreflang.js | failureTitle": {
    "message": "Document doesn't have a valid `hreflang`"
  },
  "lighthouse-core/audits/seo/hreflang.js | title": {
    "message": "Document has a valid `hreflang`"
  },
  "lighthouse-core/audits/seo/http-status-code.js | description": {
    "message": "Pages with unsuccessful HTTP status codes may not be indexed properly. [Learn more](https://web.dev/http-status-code)."
  },
  "lighthouse-core/audits/seo/http-status-code.js | failureTitle": {
    "message": "Page has unsuccessful HTTP status code"
  },
  "lighthouse-core/audits/seo/http-status-code.js | title": {
    "message": "Page has successful HTTP status code"
  },
  "lighthouse-core/audits/seo/is-crawlable.js | description": {
    "message": "Search engines are unable to include your pages in search results if they don't have permission to crawl them. [Learn more](https://web.dev/is-crawable)."
  },
  "lighthouse-core/audits/seo/is-crawlable.js | failureTitle": {
    "message": "Page is blocked from indexing"
  },
  "lighthouse-core/audits/seo/is-crawlable.js | title": {
    "message": "Page isn’t blocked from indexing"
  },
  "lighthouse-core/audits/seo/link-text.js | description": {
    "message": "Descriptive link text helps search engines understand your content. [Learn more](https://web.dev/link-text)."
  },
  "lighthouse-core/audits/seo/link-text.js | displayValue": {
    "message": "{itemCount, plural,\n    =1 {1 link found}\n    other {# links found}\n    }"
  },
  "lighthouse-core/audits/seo/link-text.js | failureTitle": {
    "message": "Links do not have descriptive text"
  },
  "lighthouse-core/audits/seo/link-text.js | title": {
    "message": "Links have descriptive text"
  },
  "lighthouse-core/audits/seo/manual/structured-data.js | description": {
    "message": "Run the [Structured Data Testing Tool](https://search.google.com/structured-data/testing-tool/) and the [Structured Data Linter](http://linter.structured-data.org/) to validate structured data. [Learn more](https://web.dev/structured-data)."
  },
  "lighthouse-core/audits/seo/manual/structured-data.js | title": {
    "message": "Structured data is valid"
  },
  "lighthouse-core/audits/seo/meta-description.js | description": {
    "message": "Meta descriptions may be included in search results to concisely summarize page content. [Learn more](https://web.dev/meta-description)."
  },
  "lighthouse-core/audits/seo/meta-description.js | explanation": {
    "message": "Description text is empty."
  },
  "lighthouse-core/audits/seo/meta-description.js | failureTitle": {
    "message": "Document does not have a meta description"
  },
  "lighthouse-core/audits/seo/meta-description.js | title": {
    "message": "Document has a meta description"
  },
  "lighthouse-core/audits/seo/plugins.js | description": {
    "message": "Search engines can't index plugin content, and many devices restrict plugins or don't support them. [Learn more](https://web.dev/plugins)."
  },
  "lighthouse-core/audits/seo/plugins.js | failureTitle": {
    "message": "Document uses plugins"
  },
  "lighthouse-core/audits/seo/plugins.js | title": {
    "message": "Document avoids plugins"
  },
  "lighthouse-core/audits/seo/robots-txt.js | description": {
    "message": "If your robots.txt file is malformed, crawlers may not be able to understand how you want your website to be crawled or indexed. [Learn more](https://web.dev/robots-txt)."
  },
  "lighthouse-core/audits/seo/robots-txt.js | displayValueHttpBadCode": {
    "message": "Request for robots.txt returned HTTP status: {statusCode}"
  },
  "lighthouse-core/audits/seo/robots-txt.js | displayValueValidationError": {
    "message": "{itemCount, plural,\n    =1 {1 error found}\n    other {# errors found}\n    }"
  },
  "lighthouse-core/audits/seo/robots-txt.js | explanation": {
    "message": "Lighthouse was unable to download a robots.txt file"
  },
  "lighthouse-core/audits/seo/robots-txt.js | failureTitle": {
    "message": "robots.txt is not valid"
  },
  "lighthouse-core/audits/seo/robots-txt.js | title": {
    "message": "robots.txt is valid"
  },
  "lighthouse-core/audits/seo/tap-targets.js | description": {
    "message": "Interactive elements like buttons and links should be large enough (48x48px), and have enough space around them, to be easy enough to tap without overlapping onto other elements. [Learn more](https://web.dev/tap-targets)."
  },
  "lighthouse-core/audits/seo/tap-targets.js | displayValue": {
    "message": "{decimalProportion, number, percent} appropriately sized tap targets"
  },
  "lighthouse-core/audits/seo/tap-targets.js | explanationViewportMetaNotOptimized": {
    "message": "Tap targets are too small because there's no viewport meta tag optimized for mobile screens"
  },
  "lighthouse-core/audits/seo/tap-targets.js | failureTitle": {
    "message": "Tap targets are not sized appropriately"
  },
  "lighthouse-core/audits/seo/tap-targets.js | overlappingTargetHeader": {
    "message": "Overlapping Target"
  },
  "lighthouse-core/audits/seo/tap-targets.js | tapTargetHeader": {
    "message": "Tap Target"
  },
  "lighthouse-core/audits/seo/tap-targets.js | title": {
    "message": "Tap targets are sized appropriately"
  },
  "lighthouse-core/audits/service-worker.js | description": {
    "message": "The service worker is the technology that enables your app to use many Progressive Web App features, such as offline, add to homescreen, and push notifications. [Learn more](https://web.dev/service-worker)."
  },
  "lighthouse-core/audits/service-worker.js | explanationBadManifest": {
    "message": "This page is controlled by a service worker, however no `start_url` was found because manifest failed to parse as valid JSON"
  },
  "lighthouse-core/audits/service-worker.js | explanationBadStartUrl": {
    "message": "This page is controlled by a service worker, however the `start_url` ({startUrl}) is not in the service worker's scope ({scopeUrl})"
  },
  "lighthouse-core/audits/service-worker.js | explanationNoManifest": {
    "message": "This page is controlled by a service worker, however no `start_url` was found because no manifest was fetched."
  },
  "lighthouse-core/audits/service-worker.js | explanationOutOfScope": {
    "message": "This origin has one or more service workers, however the page ({pageUrl}) is not in scope."
  },
  "lighthouse-core/audits/service-worker.js | failureTitle": {
    "message": "Does not register a service worker that controls page and `start_url`"
  },
  "lighthouse-core/audits/service-worker.js | title": {
    "message": "Registers a service worker that controls page and `start_url`"
  },
  "lighthouse-core/audits/splash-screen.js | description": {
    "message": "A themed splash screen ensures a high-quality experience when users launch your app from their homescreens. [Learn more](https://web.dev/splash-screen)."
  },
  "lighthouse-core/audits/splash-screen.js | failureTitle": {
    "message": "Is not configured for a custom splash screen"
  },
  "lighthouse-core/audits/splash-screen.js | title": {
    "message": "Configured for a custom splash screen"
  },
  "lighthouse-core/audits/themed-omnibox.js | description": {
    "message": "The browser address bar can be themed to match your site. [Learn more](https://web.dev/themed-omnibox)."
  },
  "lighthouse-core/audits/themed-omnibox.js | failureTitle": {
    "message": "Does not set a theme color for the address bar."
  },
  "lighthouse-core/audits/themed-omnibox.js | title": {
    "message": "Sets a theme color for the address bar."
  },
  "lighthouse-core/audits/third-party-summary.js | columnBlockingTime": {
    "message": "Main-Thread Blocking Time"
  },
  "lighthouse-core/audits/third-party-summary.js | columnThirdParty": {
    "message": "Third-Party"
  },
  "lighthouse-core/audits/third-party-summary.js | description": {
    "message": "Third-party code can significantly impact load performance. Limit the number of redundant third-party providers and try to load third-party code after your page has primarily finished loading. [Learn more](https://developers.google.com/web/fundamentals/performance/optimizing-content-efficiency/loading-third-party-javascript/)."
  },
  "lighthouse-core/audits/third-party-summary.js | displayValue": {
    "message": "Third-party code blocked the main thread for {timeInMs, number, milliseconds} ms"
  },
  "lighthouse-core/audits/third-party-summary.js | failureTitle": {
    "message": "Reduce the impact of third-party code"
  },
  "lighthouse-core/audits/third-party-summary.js | title": {
    "message": "Minimize third-party usage"
  },
  "lighthouse-core/audits/time-to-first-byte.js | description": {
    "message": "Time To First Byte identifies the time at which your server sends a response. [Learn more](https://web.dev/time-to-first-byte)."
  },
  "lighthouse-core/audits/time-to-first-byte.js | displayValue": {
    "message": "Root document took {timeInMs, number, milliseconds} ms"
  },
  "lighthouse-core/audits/time-to-first-byte.js | failureTitle": {
    "message": "Reduce server response times (TTFB)"
  },
  "lighthouse-core/audits/time-to-first-byte.js | title": {
    "message": "Server response times are low (TTFB)"
  },
  "lighthouse-core/audits/user-timings.js | columnDuration": {
    "message": "Duration"
  },
  "lighthouse-core/audits/user-timings.js | columnStartTime": {
    "message": "Start Time"
  },
  "lighthouse-core/audits/user-timings.js | columnType": {
    "message": "Type"
  },
  "lighthouse-core/audits/user-timings.js | description": {
    "message": "Consider instrumenting your app with the User Timing API to measure your app's real-world performance during key user experiences. [Learn more](https://web.dev/user-timings)."
  },
  "lighthouse-core/audits/user-timings.js | displayValue": {
    "message": "{itemCount, plural,\n    =1 {1 user timing}\n    other {# user timings}\n    }"
  },
  "lighthouse-core/audits/user-timings.js | title": {
    "message": "User Timing marks and measures"
  },
  "lighthouse-core/audits/uses-rel-preconnect.js | crossoriginWarning": {
    "message": "A preconnect <link> was found for \"{securityOrigin}\" but was not used by the browser. Check that you are using the `crossorigin` attribute properly."
  },
  "lighthouse-core/audits/uses-rel-preconnect.js | description": {
    "message": "Consider adding `preconnect` or `dns-prefetch` resource hints to establish early connections to important third-party origins. [Learn more](https://web.dev/uses-rel-preconnect)."
  },
  "lighthouse-core/audits/uses-rel-preconnect.js | title": {
    "message": "Preconnect to required origins"
  },
  "lighthouse-core/audits/uses-rel-preload.js | crossoriginWarning": {
    "message": "A preload <link> was found for \"{preloadURL}\" but was not used by the browser. Check that you are using the `crossorigin` attribute properly."
  },
  "lighthouse-core/audits/uses-rel-preload.js | description": {
    "message": "Consider using `<link rel=preload>` to prioritize fetching resources that are currently requested later in page load. [Learn more](https://web.dev/uses-rel-preload)."
  },
  "lighthouse-core/audits/uses-rel-preload.js | title": {
    "message": "Preload key requests"
  },
  "lighthouse-core/audits/viewport.js | description": {
    "message": "Add a `<meta name=\"viewport\">` tag to optimize your app for mobile screens. [Learn more](https://web.dev/viewport)."
  },
  "lighthouse-core/audits/viewport.js | explanationNoTag": {
    "message": "No `<meta name=\"viewport\">` tag found"
  },
  "lighthouse-core/audits/viewport.js | failureTitle": {
    "message": "Does not have a `<meta name=\"viewport\">` tag with `width` or `initial-scale`"
  },
  "lighthouse-core/audits/viewport.js | title": {
    "message": "Has a `<meta name=\"viewport\">` tag with `width` or `initial-scale`"
  },
  "lighthouse-core/audits/without-javascript.js | description": {
    "message": "Your app should display some content when JavaScript is disabled, even if it's just a warning to the user that JavaScript is required to use the app. [Learn more](https://web.dev/without-javascript)."
  },
  "lighthouse-core/audits/without-javascript.js | explanation": {
    "message": "The page body should render some content if its scripts are not available."
  },
  "lighthouse-core/audits/without-javascript.js | failureTitle": {
    "message": "Does not provide fallback content when JavaScript is not available"
  },
  "lighthouse-core/audits/without-javascript.js | title": {
    "message": "Contains some content when JavaScript is not available"
  },
  "lighthouse-core/audits/works-offline.js | description": {
    "message": "If you're building a Progressive Web App, consider using a service worker so that your app can work offline. [Learn more](https://web.dev/works-offline)."
  },
  "lighthouse-core/audits/works-offline.js | failureTitle": {
    "message": "Current page does not respond with a 200 when offline"
  },
  "lighthouse-core/audits/works-offline.js | title": {
    "message": "Current page responds with a 200 when offline"
  },
  "lighthouse-core/audits/works-offline.js | warningNoLoad": {
    "message": "The page may not be loading offline because your test URL ({requested}) was redirected to \"{final}\". Try testing the second URL directly."
  },
  "lighthouse-core/config/default-config.js | a11yAriaGroupDescription": {
    "message": "These are opportunities to improve the usage of ARIA in your application which may enhance the experience for users of assistive technology, like a screen reader."
  },
  "lighthouse-core/config/default-config.js | a11yAriaGroupTitle": {
    "message": "ARIA"
  },
  "lighthouse-core/config/default-config.js | a11yAudioVideoGroupDescription": {
    "message": "These are opportunities to provide alternative content for audio and video. This may improve the experience for users with hearing or vision impairments."
  },
  "lighthouse-core/config/default-config.js | a11yAudioVideoGroupTitle": {
    "message": "Audio and video"
  },
  "lighthouse-core/config/default-config.js | a11yBestPracticesGroupDescription": {
    "message": "These items highlight common accessibility best practices."
  },
  "lighthouse-core/config/default-config.js | a11yBestPracticesGroupTitle": {
    "message": "Best practices"
  },
  "lighthouse-core/config/default-config.js | a11yCategoryDescription": {
    "message": "These checks highlight opportunities to [improve the accessibility of your web app](https://developers.google.com/web/fundamentals/accessibility). Only a subset of accessibility issues can be automatically detected so manual testing is also encouraged."
  },
  "lighthouse-core/config/default-config.js | a11yCategoryManualDescription": {
    "message": "These items address areas which an automated testing tool cannot cover. Learn more in our guide on [conducting an accessibility review](https://developers.google.com/web/fundamentals/accessibility/how-to-review)."
  },
  "lighthouse-core/config/default-config.js | a11yCategoryTitle": {
    "message": "Accessibility"
  },
  "lighthouse-core/config/default-config.js | a11yColorContrastGroupDescription": {
    "message": "These are opportunities to improve the legibility of your content."
  },
  "lighthouse-core/config/default-config.js | a11yColorContrastGroupTitle": {
    "message": "Contrast"
  },
  "lighthouse-core/config/default-config.js | a11yLanguageGroupDescription": {
    "message": "These are opportunities to improve the interpretation of your content by users in different locales."
  },
  "lighthouse-core/config/default-config.js | a11yLanguageGroupTitle": {
    "message": "Internationalization and localization"
  },
  "lighthouse-core/config/default-config.js | a11yNamesLabelsGroupDescription": {
    "message": "These are opportunities to improve the semantics of the controls in your application. This may enhance the experience for users of assistive technology, like a screen reader."
  },
  "lighthouse-core/config/default-config.js | a11yNamesLabelsGroupTitle": {
    "message": "Names and labels"
  },
  "lighthouse-core/config/default-config.js | a11yNavigationGroupDescription": {
    "message": "These are opportunities to improve keyboard navigation in your application."
  },
  "lighthouse-core/config/default-config.js | a11yNavigationGroupTitle": {
    "message": "Navigation"
  },
  "lighthouse-core/config/default-config.js | a11yTablesListsVideoGroupDescription": {
    "message": "These are opportunities to to improve the experience of reading tabular or list data using assistive technology, like a screen reader."
  },
  "lighthouse-core/config/default-config.js | a11yTablesListsVideoGroupTitle": {
    "message": "Tables and lists"
  },
  "lighthouse-core/config/default-config.js | bestPracticesCategoryTitle": {
    "message": "Best Practices"
  },
  "lighthouse-core/config/default-config.js | budgetsGroupDescription": {
    "message": "Performance budgets set standards for the performance of your site."
  },
  "lighthouse-core/config/default-config.js | budgetsGroupTitle": {
    "message": "Budgets"
  },
  "lighthouse-core/config/default-config.js | diagnosticsGroupDescription": {
    "message": "More information about the performance of your application. These numbers don't [directly affect](https://github.com/GoogleChrome/lighthouse/blob/d2ec9ffbb21de9ad1a0f86ed24575eda32c796f0/docs/scoring.md#how-are-the-scores-weighted) the Performance score."
  },
  "lighthouse-core/config/default-config.js | diagnosticsGroupTitle": {
    "message": "Diagnostics"
  },
  "lighthouse-core/config/default-config.js | firstPaintImprovementsGroupDescription": {
    "message": "The most critical aspect of performance is how quickly pixels are rendered onscreen. Key metrics: First Contentful Paint, First Meaningful Paint"
  },
  "lighthouse-core/config/default-config.js | firstPaintImprovementsGroupTitle": {
    "message": "First Paint Improvements"
  },
  "lighthouse-core/config/default-config.js | loadOpportunitiesGroupDescription": {
    "message": "These suggestions can help your page load faster. They don't [directly affect](https://github.com/GoogleChrome/lighthouse/blob/d2ec9ffbb21de9ad1a0f86ed24575eda32c796f0/docs/scoring.md#how-are-the-scores-weighted) the Performance score."
  },
  "lighthouse-core/config/default-config.js | loadOpportunitiesGroupTitle": {
    "message": "Opportunities"
  },
  "lighthouse-core/config/default-config.js | metricGroupTitle": {
    "message": "Metrics"
  },
  "lighthouse-core/config/default-config.js | overallImprovementsGroupDescription": {
    "message": "Enhance the overall loading experience, so the page is responsive and ready to use as soon as possible. Key metrics: Time to Interactive, Speed Index"
  },
  "lighthouse-core/config/default-config.js | overallImprovementsGroupTitle": {
    "message": "Overall Improvements"
  },
  "lighthouse-core/config/default-config.js | performanceCategoryTitle": {
    "message": "Performance"
  },
  "lighthouse-core/config/default-config.js | pwaCategoryDescription": {
    "message": "These checks validate the aspects of a Progressive Web App. [Learn more](https://developers.google.com/web/progressive-web-apps/checklist)."
  },
  "lighthouse-core/config/default-config.js | pwaCategoryManualDescription": {
    "message": "These checks are required by the baseline [PWA Checklist](https://developers.google.com/web/progressive-web-apps/checklist) but are not automatically checked by Lighthouse. They do not affect your score but it's important that you verify them manually."
  },
  "lighthouse-core/config/default-config.js | pwaCategoryTitle": {
    "message": "Progressive Web App"
  },
  "lighthouse-core/config/default-config.js | pwaFastReliableGroupTitle": {
    "message": "Fast and reliable"
  },
  "lighthouse-core/config/default-config.js | pwaInstallableGroupTitle": {
    "message": "Installable"
  },
  "lighthouse-core/config/default-config.js | pwaOptimizedGroupTitle": {
    "message": "PWA Optimized"
  },
  "lighthouse-core/config/default-config.js | seoCategoryDescription": {
    "message": "These checks ensure that your page is optimized for search engine results ranking. There are additional factors Lighthouse does not check that may affect your search ranking. [Learn more](https://support.google.com/webmasters/answer/35769)."
  },
  "lighthouse-core/config/default-config.js | seoCategoryManualDescription": {
    "message": "Run these additional validators on your site to check additional SEO best practices."
  },
  "lighthouse-core/config/default-config.js | seoCategoryTitle": {
    "message": "SEO"
  },
  "lighthouse-core/config/default-config.js | seoContentGroupDescription": {
    "message": "Format your HTML in a way that enables crawlers to better understand your app’s content."
  },
  "lighthouse-core/config/default-config.js | seoContentGroupTitle": {
    "message": "Content Best Practices"
  },
  "lighthouse-core/config/default-config.js | seoCrawlingGroupDescription": {
    "message": "To appear in search results, crawlers need access to your app."
  },
  "lighthouse-core/config/default-config.js | seoCrawlingGroupTitle": {
    "message": "Crawling and Indexing"
  },
  "lighthouse-core/config/default-config.js | seoMobileGroupDescription": {
    "message": "Make sure your pages are mobile friendly so users don’t have to pinch or zoom in order to read the content pages. [Learn more](https://developers.google.com/search/mobile-sites/)."
  },
  "lighthouse-core/config/default-config.js | seoMobileGroupTitle": {
    "message": "Mobile Friendly"
  },
  "lighthouse-core/lib/i18n/i18n.js | columnCacheTTL": {
    "message": "Cache TTL"
  },
  "lighthouse-core/lib/i18n/i18n.js | columnLocation": {
    "message": "Location"
  },
  "lighthouse-core/lib/i18n/i18n.js | columnName": {
    "message": "Name"
  },
  "lighthouse-core/lib/i18n/i18n.js | columnRequests": {
    "message": "Requests"
  },
  "lighthouse-core/lib/i18n/i18n.js | columnResourceType": {
    "message": "Resource Type"
  },
  "lighthouse-core/lib/i18n/i18n.js | columnSize": {
    "message": "Size"
  },
  "lighthouse-core/lib/i18n/i18n.js | columnTimeSpent": {
    "message": "Time Spent"
  },
  "lighthouse-core/lib/i18n/i18n.js | columnTransferSize": {
    "message": "Transfer Size"
  },
  "lighthouse-core/lib/i18n/i18n.js | columnURL": {
    "message": "URL"
  },
  "lighthouse-core/lib/i18n/i18n.js | columnWastedBytes": {
    "message": "Potential Savings"
  },
  "lighthouse-core/lib/i18n/i18n.js | columnWastedMs": {
    "message": "Potential Savings"
  },
  "lighthouse-core/lib/i18n/i18n.js | displayValueByteSavings": {
    "message": "Potential savings of {wastedBytes, number, bytes} KB"
  },
  "lighthouse-core/lib/i18n/i18n.js | displayValueMsSavings": {
    "message": "Potential savings of {wastedMs, number, milliseconds} ms"
  },
  "lighthouse-core/lib/i18n/i18n.js | documentResourceType": {
    "message": "Document"
  },
  "lighthouse-core/lib/i18n/i18n.js | estimatedInputLatencyMetric": {
    "message": "Estimated Input Latency"
  },
  "lighthouse-core/lib/i18n/i18n.js | firstContentfulPaintMetric": {
    "message": "First Contentful Paint"
  },
  "lighthouse-core/lib/i18n/i18n.js | firstCPUIdleMetric": {
    "message": "First CPU Idle"
  },
  "lighthouse-core/lib/i18n/i18n.js | firstMeaningfulPaintMetric": {
    "message": "First Meaningful Paint"
  },
  "lighthouse-core/lib/i18n/i18n.js | fontResourceType": {
    "message": "Font"
  },
  "lighthouse-core/lib/i18n/i18n.js | imageResourceType": {
    "message": "Image"
  },
  "lighthouse-core/lib/i18n/i18n.js | interactiveMetric": {
    "message": "Time to Interactive"
  },
  "lighthouse-core/lib/i18n/i18n.js | maxPotentialFIDMetric": {
    "message": "Max Potential First Input Delay"
  },
  "lighthouse-core/lib/i18n/i18n.js | mediaResourceType": {
    "message": "Media"
  },
  "lighthouse-core/lib/i18n/i18n.js | ms": {
    "message": "{timeInMs, number, milliseconds} ms"
  },
  "lighthouse-core/lib/i18n/i18n.js | otherResourceType": {
    "message": "Other"
  },
  "lighthouse-core/lib/i18n/i18n.js | scriptResourceType": {
    "message": "Script"
  },
  "lighthouse-core/lib/i18n/i18n.js | seconds": {
    "message": "{timeInMs, number, seconds} s"
  },
  "lighthouse-core/lib/i18n/i18n.js | speedIndexMetric": {
    "message": "Speed Index"
  },
  "lighthouse-core/lib/i18n/i18n.js | stylesheetResourceType": {
    "message": "Stylesheet"
  },
  "lighthouse-core/lib/i18n/i18n.js | thirdPartyResourceType": {
    "message": "Third-party"
  },
  "lighthouse-core/lib/i18n/i18n.js | totalBlockingTimeMetric": {
    "message": "Total Blocking Time"
  },
  "lighthouse-core/lib/i18n/i18n.js | totalResourceType": {
    "message": "Total"
  },
  "lighthouse-core/lib/lh-error.js | badTraceRecording": {
    "message": "Something went wrong with recording the trace over your page load. Please run Lighthouse again. ({errorCode})"
  },
  "lighthouse-core/lib/lh-error.js | criTimeout": {
    "message": "Timeout waiting for initial Debugger Protocol connection."
  },
  "lighthouse-core/lib/lh-error.js | didntCollectScreenshots": {
    "message": "Chrome didn't collect any screenshots during the page load. Please make sure there is content visible on the page, and then try re-running Lighthouse. ({errorCode})"
  },
  "lighthouse-core/lib/lh-error.js | dnsFailure": {
    "message": "DNS servers could not resolve the provided domain."
  },
  "lighthouse-core/lib/lh-error.js | erroredRequiredArtifact": {
    "message": "Required {artifactName} gatherer encountered an error: {errorMessage}"
  },
  "lighthouse-core/lib/lh-error.js | internalChromeError": {
    "message": "An internal Chrome error occurred. Please restart Chrome and try re-running Lighthouse."
  },
  "lighthouse-core/lib/lh-error.js | missingRequiredArtifact": {
    "message": "Required {artifactName} gatherer did not run."
  },
  "lighthouse-core/lib/lh-error.js | pageLoadFailed": {
    "message": "Lighthouse was unable to reliably load the page you requested. Make sure you are testing the correct URL and that the server is properly responding to all requests."
  },
  "lighthouse-core/lib/lh-error.js | pageLoadFailedHung": {
    "message": "Lighthouse was unable to reliably load the URL you requested because the page stopped responding."
  },
  "lighthouse-core/lib/lh-error.js | pageLoadFailedInsecure": {
    "message": "The URL you have provided does not have a valid security certificate. {securityMessages}"
  },
  "lighthouse-core/lib/lh-error.js | pageLoadFailedInterstitial": {
    "message": "Chrome prevented page load with an interstitial. Make sure you are testing the correct URL and that the server is properly responding to all requests."
  },
  "lighthouse-core/lib/lh-error.js | pageLoadFailedWithDetails": {
    "message": "Lighthouse was unable to reliably load the page you requested. Make sure you are testing the correct URL and that the server is properly responding to all requests. (Details: {errorDetails})"
  },
  "lighthouse-core/lib/lh-error.js | pageLoadFailedWithStatusCode": {
    "message": "Lighthouse was unable to reliably load the page you requested. Make sure you are testing the correct URL and that the server is properly responding to all requests. (Status code: {statusCode})"
  },
  "lighthouse-core/lib/lh-error.js | pageLoadTookTooLong": {
    "message": "Your page took too long to load. Please follow the opportunities in the report to reduce your page load time, and then try re-running Lighthouse. ({errorCode})"
  },
  "lighthouse-core/lib/lh-error.js | protocolTimeout": {
    "message": "Waiting for DevTools protocol response has exceeded the allotted time. (Method: {protocolMethod})"
  },
  "lighthouse-core/lib/lh-error.js | requestContentTimeout": {
    "message": "Fetching resource content has exceeded the allotted time"
  },
  "lighthouse-core/lib/lh-error.js | urlInvalid": {
    "message": "The URL you have provided appears to be invalid."
  },
  "lighthouse-core/report/html/renderer/util.js | auditGroupExpandTooltip": {
    "message": "Show audits"
  },
  "lighthouse-core/report/html/renderer/util.js | crcInitialNavigation": {
    "message": "Initial Navigation"
  },
  "lighthouse-core/report/html/renderer/util.js | crcLongestDurationLabel": {
    "message": "Maximum critical path latency:"
  },
  "lighthouse-core/report/html/renderer/util.js | errorLabel": {
    "message": "Error!"
  },
  "lighthouse-core/report/html/renderer/util.js | errorMissingAuditInfo": {
    "message": "Report error: no audit information"
  },
  "lighthouse-core/report/html/renderer/util.js | labDataTitle": {
    "message": "Lab Data"
  },
  "lighthouse-core/report/html/renderer/util.js | lsPerformanceCategoryDescription": {
    "message": "[Lighthouse](https://developers.google.com/web/tools/lighthouse/) analysis of the current page on an emulated mobile network. Values are estimated and may vary."
  },
  "lighthouse-core/report/html/renderer/util.js | manualAuditsGroupTitle": {
    "message": "Additional items to manually check"
  },
  "lighthouse-core/report/html/renderer/util.js | notApplicableAuditsGroupTitle": {
    "message": "Not applicable"
  },
  "lighthouse-core/report/html/renderer/util.js | opportunityResourceColumnLabel": {
    "message": "Opportunity"
  },
  "lighthouse-core/report/html/renderer/util.js | opportunitySavingsColumnLabel": {
    "message": "Estimated Savings"
  },
  "lighthouse-core/report/html/renderer/util.js | passedAuditsGroupTitle": {
    "message": "Passed audits"
  },
  "lighthouse-core/report/html/renderer/util.js | snippetCollapseButtonLabel": {
    "message": "Collapse snippet"
  },
  "lighthouse-core/report/html/renderer/util.js | snippetExpandButtonLabel": {
    "message": "Expand snippet"
  },
  "lighthouse-core/report/html/renderer/util.js | thirdPartyResourcesLabel": {
    "message": "Show 3rd-party resources"
  },
  "lighthouse-core/report/html/renderer/util.js | toplevelWarningsMessage": {
    "message": "There were issues affecting this run of Lighthouse:"
  },
  "lighthouse-core/report/html/renderer/util.js | varianceDisclaimer": {
    "message": "Values are estimated and may vary. The performance score is [based only on these metrics](https://github.com/GoogleChrome/lighthouse/blob/d2ec9ffbb21de9ad1a0f86ed24575eda32c796f0/docs/scoring.md#how-are-the-scores-weighted)."
  },
  "lighthouse-core/report/html/renderer/util.js | warningAuditsGroupTitle": {
    "message": "Passed audits but with warnings"
  },
  "lighthouse-core/report/html/renderer/util.js | warningHeader": {
    "message": "Warnings: "
  },
  "stack-packs/packs/amp.js | efficient_animated_content": {
    "message": "For animated content, use [amp-anim](https://amp.dev/documentation/components/amp-anim/) to minimize CPU usage while the content remains offscreen."
  },
  "stack-packs/packs/amp.js | offscreen_images": {
    "message": "Ensure that you are you using valid `amp-img` tags for your images which automatically lazy-load outside the first viewport. [Learn more](https://amp.dev/documentation/guides-and-tutorials/develop/media_iframes_3p/?format=websites#images)."
  },
  "stack-packs/packs/amp.js | render_blocking_resources": {
    "message": "Use tools such as [AMP Optimizer](https://github.com/ampproject/amp-toolbox/tree/master/packages/optimizer) to [server-side render AMP layouts](https://amp.dev/documentation/guides-and-tutorials/optimize-and-measure/server-side-rendering/)."
  },
  "stack-packs/packs/amp.js | unminified_css": {
    "message": "Refer to the [AMP documentation](https://amp.dev/documentation/guides-and-tutorials/develop/style_and_layout/style_pages/) to ensure all your styles are supported."
  },
  "stack-packs/packs/amp.js | uses_responsive_images": {
    "message": "The `amp-img` element supports the `srcset` attribute to specify which image assets to use based on the screen size.  [Learn more](https://amp.dev/documentation/guides-and-tutorials/develop/style_and_layout/art_direction/)."
  },
  "stack-packs/packs/amp.js | uses_webp_images": {
    "message": "Consider displaying all your `amp-img` components in WebP formats while specifying an appropriate fallback for other browsers. [Learn more](https://amp.dev/documentation/components/amp-img/#example:-specifying-a-fallback-image)."
  },
  "stack-packs/packs/angular.js | dom_size": {
    "message": "Consider virtual scrolling with the Component Dev Kit (CDK) if very large lists are being rendered. [Learn more](https://web.dev/virtualize-lists-with-angular-cdk/)."
  },
  "stack-packs/packs/angular.js | total_byte_weight": {
    "message": "Apply [route-level code-splitting](https://web.dev/route-level-code-splitting-in-angular/) to minimize the size of your JavaScript bundles. Also, consider precaching assets with the [Angular service worker](https://web.dev/precaching-with-the-angular-service-worker/)."
  },
  "stack-packs/packs/angular.js | unminified_warning": {
    "message": "If you are using Angular CLI, ensure that builds are generated in production mode. [Learn more](https://angular.io/guide/deployment#enable-runtime-production-mode)."
  },
  "stack-packs/packs/angular.js | unused_javascript": {
    "message": "If you are using Angular CLI, include source maps into your production build to inspect your bundles. [Learn more](https://angular.io/guide/deployment#inspect-the-bundles)."
  },
  "stack-packs/packs/angular.js | uses_rel_preload": {
    "message": "Preload routes ahead of time to speed up navigation. [Learn more](https://web.dev/route-preloading-in-angular/)."
  },
  "stack-packs/packs/angular.js | uses_responsive_images": {
    "message": "Consider using the `BreakpointObserver` utility in the Component Dev Kit (CDK) to manage image breakpoints. [Learn more](https://material.angular.io/cdk/layout/overview)."
  },
  "stack-packs/packs/magento.js | critical_request_chains": {
    "message": "If you are not bundling your JavaScript assets, consider using [baler](https://github.com/magento/baler)."
  },
  "stack-packs/packs/magento.js | disable_bundling": {
    "message": "Disable Magento's built-in [JavaScript bundling and minification](https://devdocs.magento.com/guides/v2.3/frontend-dev-guide/themes/js-bundling.html), and consider using [baler](https://github.com/magento/baler/) instead."
  },
  "stack-packs/packs/magento.js | font_display": {
    "message": "Specify `@font-display` when [defining custom fonts](https://devdocs.magento.com/guides/v2.3/frontend-dev-guide/css-topics/using-fonts.html)."
  },
  "stack-packs/packs/magento.js | offscreen_images": {
    "message": "Consider modifying your product and catalog templates to make use of the web platform's [lazy loading](https://web.dev/native-lazy-loading) feature."
  },
  "stack-packs/packs/magento.js | time_to_first_byte": {
    "message": "Use Magento's [Varnish integration](https://devdocs.magento.com/guides/v2.3/config-guide/varnish/config-varnish.html)."
  },
  "stack-packs/packs/magento.js | unminified_css": {
    "message": "Enable the \"Minify CSS Files\" option in your store's Developer settings. [Learn more](https://devdocs.magento.com/guides/v2.3/performance-best-practices/configuration.html?itm_source=devdocs&itm_medium=search_page&itm_campaign=federated_search&itm_term=minify%20css%20files)."
  },
  "stack-packs/packs/magento.js | unminified_javascript": {
    "message": "Use [Terser](https://www.npmjs.com/package/terser) to minify all JavaScript assets outfrom from static content deployment, and disable the built-in minification feature."
  },
  "stack-packs/packs/magento.js | unused_javascript": {
    "message": "Disable Magento's built-in [JavaScript bundling](https://devdocs.magento.com/guides/v2.3/frontend-dev-guide/themes/js-bundling.html)."
  },
  "stack-packs/packs/magento.js | uses_optimized_images": {
    "message": "Consider searching the [Magento Marketplace](https://marketplace.magento.com/catalogsearch/result/?q=optimize%20image) for a variety of third party extensions to optimize images."
  },
  "stack-packs/packs/magento.js | uses_rel_preconnect": {
    "message": "Preconnect or dns-prefetch resource hints can be added by [modifying a themes's layout](https://devdocs.magento.com/guides/v2.3/frontend-dev-guide/layouts/xml-manage.html)."
  },
  "stack-packs/packs/magento.js | uses_rel_preload": {
    "message": "`<link rel=preload>` tags can be added by [modifying a themes's layout](https://devdocs.magento.com/guides/v2.3/frontend-dev-guide/layouts/xml-manage.html)."
  },
  "stack-packs/packs/magento.js | uses_webp_images": {
    "message": "Consider searching the [Magento Marketplace](https://marketplace.magento.com/catalogsearch/result/?q=webp) for a variety of third-party extensions to leverage newer image formats."
  },
  "stack-packs/packs/react.js | dom_size": {
    "message": "Consider using a “windowing” library like `react-window` to minimize the number of DOM nodes created if you are rendering many repeated elements on the page. [Learn more](https://web.dev/virtualize-long-lists-react-window/). Also, minimize unecessary re-renders using [shouldComponentUpdate](https://reactjs.org/docs/optimizing-performance.html#shouldcomponentupdate-in-action), [PureComponent](https://reactjs.org/docs/react-api.html#reactpurecomponent), or [React.memo](https://reactjs.org/docs/react-api.html#reactmemo) and [skip effects](https://reactjs.org/docs/hooks-effect.html#tip-optimizing-performance-by-skipping-effects) only until certain dependencies have changed if you are using the Effect hook to improve runtime performance."
  },
  "stack-packs/packs/react.js | redirects": {
    "message": "If you are using React Router, minimize usage of the `<Redirect>` component for [route navigations](https://reacttraining.com/react-router/web/api/Redirect)."
  },
  "stack-packs/packs/react.js | time_to_first_byte": {
    "message": "If you are server-side rendering any React components, consider using `renderToNodeStream()` or `renderToStaticNodeStream()` to allow the client to receive and hydrate different parts of the markup instead of all at once. [Learn more](https://reactjs.org/docs/react-dom-server.html#rendertonodestream)."
  },
  "stack-packs/packs/react.js | unminified_css": {
    "message": "If your build system minifies your CSS files automatically, ensure that you are deploying the production build of your application. You can check this with the React Developer Tools extension. [Learn more](https://reactjs.org/docs/optimizing-performance.html#use-the-production-build)."
  },
  "stack-packs/packs/react.js | unminified_javascript": {
    "message": "If your build system minifies your JS files automatically, ensure that you are deploying the production build of your application. You can check this with the React Developer Tools extension. [Learn more](https://reactjs.org/docs/optimizing-performance.html#use-the-production-build)."
  },
  "stack-packs/packs/react.js | unused_javascript": {
    "message": "If you are not server-side rendering, [split your JavaScript bundles](https://web.dev/code-splitting-suspense/) with `React.lazy()`. Otherwise, code-split using a third-party library such as [loadable-components](https://www.smooth-code.com/open-source/loadable-components/docs/getting-started/)."
  },
  "stack-packs/packs/react.js | user_timings": {
    "message": "Use the React DevTools Profiler, which makes use of the Profiler API, to measure the rendering performance of your components. [Learn more.](https://reactjs.org/blog/2018/09/10/introducing-the-react-profiler.html)"
  },
  "stack-packs/packs/wordpress.js | efficient_animated_content": {
    "message": "Consider uploading your GIF to a service which will make it available to embed as an HTML5 video."
  },
  "stack-packs/packs/wordpress.js | offscreen_images": {
    "message": "Install a [lazy-load WordPress plugin](https://wordpress.org/plugins/search/lazy+load/) that provides the ability to defer any offscreen images, or switch to a theme that provides that functionality. Also consider using [the AMP plugin](https://wordpress.org/plugins/amp/)."
  },
  "stack-packs/packs/wordpress.js | render_blocking_resources": {
    "message": "There are a number of WordPress plugins that can help you [inline critical assets](https://wordpress.org/plugins/search/critical+css/) or [defer less important resources](https://wordpress.org/plugins/search/defer+css+javascript/). Beware that optimizations provided by these plugins may break features of your theme or plugins, so you will likely need to make code changes."
  },
  "stack-packs/packs/wordpress.js | time_to_first_byte": {
    "message": "Themes, plugins, and server specifications all contribute to server response time. Consider finding a more optimized theme, carefully selecting an optimization plugin, and/or upgrading your server."
  },
  "stack-packs/packs/wordpress.js | total_byte_weight": {
    "message": "Consider showing excerpts in your post lists (e.g. via the more tag), reducing the number of posts shown on a given page, breaking your long posts into multiple pages, or using a plugin to lazy-load comments."
  },
  "stack-packs/packs/wordpress.js | unminified_css": {
    "message": "A number of [WordPress plugins](https://wordpress.org/plugins/search/minify+css/) can speed up your site by concatenating, minifying, and compressing your styles. You may also want to use a build process to do this minification up-front if possible."
  },
  "stack-packs/packs/wordpress.js | unminified_javascript": {
    "message": "A number of [WordPress plugins](https://wordpress.org/plugins/search/minify+javascript/) can speed up your site by concatenating, minifying, and compressing your scripts. You may also want to use a build process to do this minification up front if possible."
  },
  "stack-packs/packs/wordpress.js | unused_css_rules": {
    "message": "Consider reducing, or switching, the number of [WordPress plugins](https://wordpress.org/plugins/) loading unused CSS in your page. To identify plugins that are adding extraneous CSS, try running [code coverage](https://developers.google.com/web/updates/2017/04/devtools-release-notes#coverage) in Chrome DevTools. You can identify the theme/plugin responsible from the URL of the stylesheet. Look out for plugins that have many stylesheets in the list which have a lot of red in code coverage. A plugin should only enqueue a stylesheet if it is actually used on the page."
  },
  "stack-packs/packs/wordpress.js | unused_javascript": {
    "message": "Consider reducing, or switching, the number of [WordPress plugins](https://wordpress.org/plugins/) loading unused JavaScript in your page. To identify plugins that are adding extraneous JS, try running [code coverage](https://developers.google.com/web/updates/2017/04/devtools-release-notes#coverage) in Chrome DevTools. You can identify the theme/plugin responsible from the URL of the script. Look out for plugins that have many scripts in the list which have a lot of red in code coverage. A plugin should only enqueue a script if it is actually used on the page."
  },
  "stack-packs/packs/wordpress.js | uses_long_cache_ttl": {
    "message": "Read about [Browser Caching in WordPress](https://codex.wordpress.org/WordPress_Optimization#Browser_Caching)."
  },
  "stack-packs/packs/wordpress.js | uses_optimized_images": {
    "message": "Consider using an [image optimization WordPress plugin](https://wordpress.org/plugins/search/optimize+images/) that compresses your images while retaining quality."
  },
  "stack-packs/packs/wordpress.js | uses_responsive_images": {
    "message": "Upload images directly through the [media library](https://codex.wordpress.org/Media_Library_Screen) to ensure that the required image sizes are available, and then insert them from the media library or use the image widget to ensure the optimal image sizes are used (including those for the responsive breakpoints). Avoid using `Full Size` images unless the dimensions are adequate for their usage. [Learn More](https://codex.wordpress.org/Inserting_Images_into_Posts_and_Pages#Image_Size)."
  },
  "stack-packs/packs/wordpress.js | uses_text_compression": {
    "message": "You can enable text compression in your web server configuration."
  },
  "stack-packs/packs/wordpress.js | uses_webp_images": {
    "message": "Consider using a [plugin](https://wordpress.org/plugins/search/convert+webp/) or service that will automatically convert your uploaded images to the optimal formats."
  }
}<|MERGE_RESOLUTION|>--- conflicted
+++ resolved
@@ -854,18 +854,12 @@
   "lighthouse-core/audits/metrics/interactive.js | description": {
     "message": "Time to interactive is the amount of time it takes for the page to become fully interactive. [Learn more](https://web.dev/interactive)."
   },
-<<<<<<< HEAD
-  "lighthouse-core/audits/metrics/interactive.js | title": {
-    "message": "Time to Interactive"
-  },
   "lighthouse-core/audits/metrics/largest-contentful-paint.js | description": {
-    "message": "Largest Contentful Paint marks the time at which the first text or image is painted. [Learn more](https://developers.google.com/web/tools/lighthouse/audits/largest-contentful-paint)."
+    "message": "Largest Contentful Paint marks the time at which the first text or image is painted."
   },
   "lighthouse-core/audits/metrics/largest-contentful-paint.js | title": {
     "message": "Largest Contentful Paint"
   },
-=======
->>>>>>> f0d7ceb2
   "lighthouse-core/audits/metrics/max-potential-fid.js | description": {
     "message": "The maximum potential First Input Delay that your users could experience is the duration, in milliseconds, of the longest task. [Learn more](https://web.dev/lighthouse-max-potential-fid)."
   },
