<!--
@license
Copyright 2018 Google Inc. All Rights Reserved.

Licensed under the Apache License, Version 2.0 (the "License");
you may not use this file except in compliance with the License.
You may obtain a copy of the License at

http://www.apache.org/licenses/LICENSE-2.0

Unless required by applicable law or agreed to in writing, software
distributed under the License is distributed on an "AS-IS" BASIS,
WITHOUT WARRANTIES OR CONDITIONS OF ANY KIND, either express or implied.
See the License for the specific language governing permissions and
limitations under the License.
-->

<!-- Lighthouse run warnings -->
<template id="tmpl-lh-warnings--toplevel">
  <div class="lh-warnings lh-warnings--toplevel">
    <strong class="lh-warnings__msg"></strong>
    <ul></ul>
  </div>
</template>

<!-- Lighthouse score scale -->
<template id="tmpl-lh-scorescale">
  <div class="lh-scorescale">
      <span class="lh-scorescale-range lh-scorescale-range--fail">0&ndash;49</span>
      <span class="lh-scorescale-range lh-scorescale-range--average">50&ndash;89</span>
      <span class="lh-scorescale-range lh-scorescale-range--pass">90&ndash;100</span>
  </div>
</template>

<!-- Toggle arrow chevron -->
<template id="tmpl-lh-chevron">
  <svg class="lh-chevron" title="See audits" xmlns="http://www.w3.org/2000/svg" viewbox="0 0 100 100">
    <g class="lh-chevron__lines">
      <path class="lh-chevron__line lh-chevron__line-left" d="M10 50h40"></path>
      <path class="lh-chevron__line lh-chevron__line-right" d="M90 50H50"></path>
    </g>
  </svg>
</template>

<!-- Lighthouse category header -->
<template id="tmpl-lh-category-header">
  <div class="lh-category-header">
    <div class="lh-score__gauge" role="heading" aria-level="2"></div>
    <div class="lh-category-header__description"></div>
  </div>
</template>

<!-- Lighthouse clump -->
<template id="tmpl-lh-clump">
  <!-- TODO: group classes shouldn't be reused for clumps. -->
  <details class="lh-clump lh-audit-group">
    <summary>
      <div class="lh-audit-group__summary">
        <div class="lh-audit-group__header">
          <span class="lh-audit-group__title"></span>
          <span class="lh-audit-group__itemcount"></span>
          <!-- .lh-audit-group__description will be added here -->
          <!-- .lh-metrics-toggle will be added here -->
        </div>
        <div class=""></div>
      </div>
    </summary>
  </details>
</template>

<!-- Lighthouse metrics toggle -->
<template id="tmpl-lh-metrics-toggle">
  <div class="lh-metrics-toggle">
    <input class="lh-metrics-toggle__input" type="checkbox" id="toggle-metric-descriptions" aria-label="Toggle the display of metric descriptions">
    <label class="lh-metrics-toggle__label" for="toggle-metric-descriptions">
      <div class="lh-metrics-toggle__icon lh-metrics-toggle__icon--less" aria-hidden="true">
        <svg xmlns="http://www.w3.org/2000/svg" xmlns:xlink="http://www.w3.org/1999/xlink" width="24" height="24" viewBox="0 0 24 24">
          <path class="lh-metrics-toggle__lines" d="M4 9h16v2H4zm0 4h10v2H4z" />
        </svg>
      </div>
      <div class="lh-metrics-toggle__icon lh-metrics-toggle__icon--more" aria-hidden="true">
        <svg xmlns="http://www.w3.org/2000/svg" width="24" height="24" viewBox="0 0 24 24">
          <path class="lh-metrics-toggle__lines" d="M3 18h12v-2H3v2zM3 6v2h18V6H3zm0 7h18v-2H3v2z" />
        </svg>
      </div>
    </label>
  </div>
</template>

<!-- Lighthouse audit -->
<template id="tmpl-lh-audit">
  <div class="lh-audit">
    <details class="lh-expandable-details">
      <summary>
        <div class="lh-audit__header lh-expandable-details__summary">
          <span class="lh-audit__score-icon"></span>
          <span class="lh-audit__title-and-text">
            <span class="lh-audit__title"></span>
            <span class="lh-audit__display-text"></span>
          </span>
          <div class="lh-chevron-container"></div>
        </div>
      </summary>
      <div class="lh-audit__description"></div>
      <div class="lh-audit__stackpacks"></div>
    </details>
  </div>
</template>

<!-- Lighthouse perf metric -->
<template id="tmpl-lh-metric">
  <div class="lh-metric">
    <div class="lh-metric__innerwrap">
      <span class="lh-metric__title"></span>
      <div class="lh-metric__value"></div>
      <div class="lh-metric__description"></div>
    </div>
  </div>
</template>

<!-- Lighthouse perf opportunity -->
<template id="tmpl-lh-opportunity">
  <div class="lh-audit lh-audit--load-opportunity">
    <details class="lh-expandable-details">
        <summary>
          <div class="lh-audit__header lh-expandable-details__summary">
            <div class="lh-load-opportunity__cols">
              <div class="lh-load-opportunity__col lh-load-opportunity__col--one">
                <span class="lh-audit__score-icon"></span>
                <div class="lh-audit__title"></div>
              </div>
              <div class="lh-load-opportunity__col lh-load-opportunity__col--two">
                <div class="lh-load-opportunity__sparkline">
                  <div class="lh-sparkline"><div class="lh-sparkline__bar"></div></div>
                </div>
                <div class="lh-audit__display-text"></div>
                <div class="lh-chevron-container" title="See resources"></div>
              </div>
            </div>
          </div>
        </summary>
      <div class="lh-audit__description"></div>
      <div class="lh-audit__stackpacks"></div>
    </details>
  </div>
</template>

<!-- Lighthouse perf opportunity header -->
<template id="tmpl-lh-opportunity-header">
  <div class="lh-load-opportunity__header lh-load-opportunity__cols">
    <div class="lh-load-opportunity__col lh-load-opportunity__col--one"></div>
    <div class="lh-load-opportunity__col lh-load-opportunity__col--two"></div>
  </div>
</template>

<!-- Lighthouse score container -->
<template id="tmpl-lh-scores-wrapper">
  <style>
    .lh-scores-container {
      display: flex;
      flex-direction: column;
      padding: var(--scores-container-padding);
      position: relative;
      width: 100%;
    }

    .lh-sticky-header {
      --gauge-circle-size: 36px;
      --plugin-badge-size: 18px;
      --plugin-icon-size: 75%;
      --gauge-wrapper-width: 60px;
      --gauge-percentage-font-size: 13px;
      position: sticky;
      left: 0;
      right: 0;
      top: var(--topbar-height);
      font-weight: 700;
      display: none;
      justify-content: center;
      background-color: var(--sticky-header-background-color);
      border-bottom: 1px solid var(--color-gray-200);
      padding-top: var(--score-container-padding);
      padding-bottom: 4px;
      z-index: 1;
      pointer-events: none;
    }

    .lh-sticky-header--visible {
      display: grid;
      grid-auto-flow: column;
      pointer-events: auto;
    }

    /* Disable the gauge arc animation for the sticky header, so toggling display: none
       does not play the animation. */
    .lh-sticky-header .lh-gauge-arc {
      animation: none;
    }

    .lh-sticky-header .lh-gauge__label {
      display: none;
    }

    .lh-highlighter {
      width: var(--gauge-wrapper-width);
      height: 1px;
      background-color: var(--highlighter-background-color);
      /* Position at bottom of first gauge in sticky header. */
      position: absolute;
      grid-column: 1;
      bottom: -1px;
    }

    .lh-gauge__wrapper:first-of-type {
      contain: none;
    }
  </style>
  <div class="lh-scores-wrapper">
    <div class="lh-scores-container">
      <div class="pyro">
        <div class="before"></div>
        <div class="after"></div>
      </div>
    </div>
  </div>
</template>

<!-- Lighthouse topbar -->
<template id="tmpl-lh-topbar">
  <style>
    .lh-topbar {
      position: sticky;
      top: 0;
      left: 0;
      right: 0;
      z-index: 1000;
      display: flex;
      align-items: center;
      height: var(--topbar-height);
      background-color: var(--topbar-background-color);
      padding: var(--topbar-padding);
    }

    .lh-topbar__logo {
      width: var(--topbar-logo-size);
      height: var(--topbar-logo-size);
      user-select: none;
      flex: none;
    }
    .lh-topbar__logo .shape {
      fill: var(--report-text-color);
    }

    .lh-topbar__url {
      margin: var(--topbar-padding);
      text-decoration: none;
      color: var(--report-text-color);
      text-overflow: ellipsis;
      overflow: hidden;
      white-space: nowrap;
    }

    .lh-tools {
      margin-left: auto;
      will-change: transform;
    }
    .lh-tools__button {
      width: var(--tools-icon-size);
      height: var(--tools-icon-size);
      cursor: pointer;
      margin-right: 5px;
      /* This is actually a button element, but we want to style it like a transparent div. */
      display: flex;
      background: none;
      color: inherit;
      border: none;
      padding: 0;
      font: inherit;
      outline: inherit;
    }
    .lh-tools__button svg {
      fill: var(--tools-icon-color);
    }
    .dark .lh-tools__button svg {
      filter: invert(1);
    }
    .lh-tools__button.active + .lh-tools__dropdown {
      opacity: 1;
      clip: rect(-1px, 187px, 242px, -3px);
      visibility: visible;
    }
    .lh-tools__dropdown {
      position: absolute;
      background-color: var(--report-background-color);
      border: 1px solid var(--report-border-color);
      border-radius: 3px;
      padding: calc(var(--default-padding) / 2) 0;
      cursor: pointer;
      top: 36px;
      right: 0;
      box-shadow: 1px 1px 3px #ccc;
      min-width: 125px;
      clip: rect(0, 164px, 0, 0);
      visibility: hidden;
      opacity: 0;
      transition: all 200ms cubic-bezier(0,0,0.2,1);
    }
    .lh-tools__dropdown a {
      display: block;
      color: currentColor;
      text-decoration: none;
      white-space: nowrap;
      padding: 0 12px;
      line-height: 2;
    }
    .lh-tools__dropdown a:hover,
    .lh-tools__dropdown a:focus {
      background-color: var(--color-gray-200);
      outline: none;
    }
    .lh-tools__dropdown .report-icon {
      cursor: pointer;
      background-repeat: no-repeat;
      background-position: 8px 50%;
      background-size: 18px;
      background-color: transparent;
      text-indent: 18px;
    }
    .dark .report-icon {
      color: var(--color-gray-900);
      filter: invert(1);
    }
    .dark .lh-tools__dropdown a:hover,
    .dark .lh-tools__dropdown a:focus {
      background-color: #BDBDBD;
    }
    /* copy icon needs slight adjustments to look great */
    .lh-tools__dropdown .report-icon--copy {
      background-size: 16px;
      background-position: 9px 50%;
    }
    /* save-as-gist option hidden in report */
    .lh-tools__dropdown .lh-tools--gist {
      display: none;
    }

    @media screen and (max-width: 964px) {
      .lh-tools__dropdown {
        right: 0;
        left: initial;
      }
    }
    @media print {
      .lh-topbar {
        position: static;
        margin-left: 0;
      }
    }
  </style>

  <div class="lh-topbar">
    <!-- Flat Lighthouse logo.  -->
    <svg class="lh-topbar__logo" viewBox="0 0 192 192">
      <g fill="none" fill-rule="evenodd">
        <path d="M0 0h192v192H0z"/>
        <path class="shape" d="M67.705 179.352l2.603-20.82 49.335-16.39 4.652 37.21A87.893 87.893 0 0 1 96 184a87.893 87.893 0 0 1-28.295-4.648zM52.44 172.48C25.894 157.328 8 128.754 8 96 8 47.399 47.399 8 96 8s88 39.399 88 88c0 32.754-17.894 61.328-44.44 76.48L130 96h6V80h-8V48L96 28 64 48v32h-8v16h6l-9.56 76.48zM113.875 96l2.882 23.05-43.318 14.433L78.125 96h35.75zM80 80V56.868l16-10 16 10V80H80z"/>
      </g>
    </svg>

    <a href="" class="lh-topbar__url" target="_blank" rel="noopener"></a>

    <div class="lh-tools">
      <button id="lh-tools-button" class="report-icon report-icon--share lh-tools__button" title="Tools menu" aria-label="Toggle report tools menu" aria-haspopup="menu" aria-expanded="false" aria-controls="lh-tools-dropdown">
        <svg width="100%" height="100%" viewBox="0 0 24 24">
            <path d="M0 0h24v24H0z" fill="none"/>
            <path d="M12 8c1.1 0 2-.9 2-2s-.9-2-2-2-2 .9-2 2 .9 2 2 2zm0 2c-1.1 0-2 .9-2 2s.9 2 2 2 2-.9 2-2-.9-2-2-2zm0 6c-1.1 0-2 .9-2 2s.9 2 2 2 2-.9 2-2-.9-2-2-2z"/>
        </svg>
      </button>
      <div id="lh-tools-dropdown" role="menu" class="lh-tools__dropdown" aria-labelledby="lh-tools-button">
         <!-- TODO(i18n): localize tools dropdown -->
<<<<<<< HEAD
        <a href="#" class="report-icon report-icon--print" id="lh-dropdown__print-summary" data-action="print-summary">Print Summary</a>
        <a href="#" class="report-icon report-icon--print" id="lh-dropdown__print-expanded" data-action="print-expanded">Print Expanded</a>
        <a href="#" class="report-icon report-icon--copy" id="lh-dropdown__json" data-action="copy">Copy JSON</a>
        <a href="#" class="report-icon report-icon--download" id="lh-dropdown__save-html" data-action="save-html">Save as HTML</a>
        <a href="#" class="report-icon report-icon--download" id="lh-dropdown__save-json" data-action="save-json">Save as JSON</a>
        <a href="#" class="report-icon report-icon--open lh-tools--viewer" id="lh-dropdown__open-viewer" data-action="open-viewer">Open in Viewer</a>
        <a href="#" class="report-icon report-icon--open lh-tools--gist" id="lh-dropdown__save-gist" data-action="save-gist">Save as Gist</a>
        <a href="#" class="report-icon report-icon--dark" id="lh-dropdown__dark-theme" data-action="toggle-dark">Toggle Dark Theme</a>
=======
        <a role="menuitem" tabindex="-1" href="#" class="report-icon report-icon--print" data-action="print-summary">Print Summary</a>
        <a role="menuitem" tabindex="-1" href="#" class="report-icon report-icon--print" data-action="print-expanded">Print Expanded</a>
        <a role="menuitem" tabindex="-1" href="#" class="report-icon report-icon--copy" data-action="copy">Copy JSON</a>
        <a role="menuitem" tabindex="-1" href="#" class="report-icon report-icon--download" data-action="save-html">Save as HTML</a>
        <a role="menuitem" tabindex="-1" href="#" class="report-icon report-icon--download" data-action="save-json">Save as JSON</a>
        <a role="menuitem" tabindex="-1" href="#" class="report-icon report-icon--open lh-tools--viewer" data-action="open-viewer">Open in Viewer</a>
        <a role="menuitem" tabindex="-1" href="#" class="report-icon report-icon--open lh-tools--gist" data-action="save-gist">Save as Gist</a>
        <a role="menuitem" tabindex="-1" href="#" class="report-icon report-icon--dark" data-action="toggle-dark">Toggle Dark Theme</a>
>>>>>>> 2706df0e
      </div>
    </div>
  </div>
</template>

<!-- Lighthouse header -->
<template id="tmpl-lh-heading">
  <style>
/*
    TODO: Enable animating the clouds
    .lh-lighthouse__clouds {
      animation: panacross 30s linear infinite;
      animation-play-state: paused;
    }
    @keyframes panacross {
      0% { transform: translateX(0px); }
      77% { transform: translateX(-680px); }
      77.0001% { transform: translateX(195px); }
      100% { transform: translateX(0px); }
    } */

    .score100 .lh-header-bg {
      background-color: hsl(234, 64%, 19%);
    }
    .score100 .lh-metadata, .score100 .lh-toolbar__metadata, .score100 .lh-product-info {
      color: #fff;
    }
    .score100 .lh-config {
      color: #eee;
    }

    /* CSS Fireworks. Originally by Eddie Lin
       https://codepen.io/paulirish/pen/yEVMbP
    */
    .pyro {
      display: none;
      z-index: 1;
      pointer-events: none;
    }
    .score100 .pyro {
      display: block;
    }
    .score100 .lh-lighthouse stop:first-child {
      stop-color: hsla(200, 12%, 95%, 0);
    }
    .score100 .lh-lighthouse stop:last-child {
      stop-color: hsla(65, 81%, 76%, 1);
    }

    .pyro > .before, .pyro > .after {
      position: absolute;
      width: 5px;
      height: 5px;
      border-radius: 2.5px;
      box-shadow: 0 0 #fff, 0 0 #fff, 0 0 #fff, 0 0 #fff, 0 0 #fff, 0 0 #fff, 0 0 #fff, 0 0 #fff, 0 0 #fff, 0 0 #fff, 0 0 #fff, 0 0 #fff, 0 0 #fff, 0 0 #fff, 0 0 #fff, 0 0 #fff, 0 0 #fff, 0 0 #fff, 0 0 #fff, 0 0 #fff, 0 0 #fff, 0 0 #fff, 0 0 #fff, 0 0 #fff, 0 0 #fff, 0 0 #fff, 0 0 #fff, 0 0 #fff, 0 0 #fff, 0 0 #fff, 0 0 #fff, 0 0 #fff, 0 0 #fff, 0 0 #fff, 0 0 #fff, 0 0 #fff, 0 0 #fff, 0 0 #fff, 0 0 #fff, 0 0 #fff, 0 0 #fff, 0 0 #fff, 0 0 #fff, 0 0 #fff, 0 0 #fff, 0 0 #fff, 0 0 #fff, 0 0 #fff, 0 0 #fff, 0 0 #fff, 0 0 #fff;
      animation: 1s bang ease-out infinite backwards,  1s gravity ease-in infinite backwards,  5s position linear infinite backwards;
      animation-delay: 1s, 1s, 1s;
    }

    .pyro > .after {
      animation-delay: 2.25s, 2.25s, 2.25s;
      animation-duration: 1.25s, 1.25s, 6.25s;
    }
    .fireworks-paused .pyro > div {
      animation-play-state: paused;
    }

    @keyframes bang {
      to {
        box-shadow: -70px -115.67px #47ebbc, -28px -99.67px #eb47a4, 58px -31.67px #7eeb47, 13px -141.67px #eb47c5, -19px 6.33px #7347eb, -2px -74.67px #ebd247, 24px -151.67px #eb47e0, 57px -138.67px #b4eb47, -51px -104.67px #479eeb, 62px 8.33px #ebcf47, -93px 0.33px #d547eb, -16px -118.67px #47bfeb, 53px -84.67px #47eb83, 66px -57.67px #eb47bf, -93px -65.67px #91eb47, 30px -13.67px #86eb47, -2px -59.67px #83eb47, -44px 1.33px #eb47eb, 61px -58.67px #47eb73, 5px -22.67px #47e8eb, -66px -28.67px #ebe247, 42px -123.67px #eb5547, -75px 26.33px #7beb47, 15px -52.67px #a147eb, 36px -51.67px #eb8347, -38px -12.67px #eb5547, -46px -59.67px #47eb81, 78px -114.67px #eb47ba, 15px -156.67px #eb47bf, -36px 1.33px #eb4783, -72px -86.67px #eba147, 31px -46.67px #ebe247, -68px 29.33px #47e2eb, -55px 19.33px #ebe047, -56px 27.33px #4776eb, -13px -91.67px #eb5547, -47px -138.67px #47ebc7, -18px -96.67px #eb47ac, 11px -88.67px #4783eb, -67px -28.67px #47baeb, 53px 10.33px #ba47eb, 11px 19.33px #5247eb, -5px -11.67px #eb4791, -68px -4.67px #47eba7, 95px -37.67px #eb478b, -67px -162.67px #eb5d47, -54px -120.67px #eb6847, 49px -12.67px #ebe047, 88px 8.33px #47ebda, 97px 33.33px #eb8147, 6px -71.67px #ebbc47;
      }
    }
    @keyframes gravity {
      to {
        transform: translateY(80px);
        opacity: 0;
      }
    }
    @keyframes position {
      0%, 19.9% {
        margin-top: 4%;
        margin-left: 47%;
      }
      20%, 39.9% {
        margin-top: 7%;
        margin-left: 30%;
      }
      40%, 59.9% {
        margin-top: 6%;
        margin-left: 70%;
      }
      60%, 79.9% {
        margin-top: 3%;
        margin-left: 20%;
      }
      80%, 99.9% {
        margin-top: 3%;
        margin-left: 80%;
      }
    }
  </style>

  <div class="lh-header-container">
    <div class="lh-scores-wrapper-placeholder"></div>
  </div>
</template>


<!-- Lighthouse footer -->
<template id="tmpl-lh-footer">
  <style>
    .lh-footer {
      padding: var(--footer-padding-vertical) calc(var(--default-padding) * 2);
      max-width: var(--report-width);
      margin: 0 auto;
    }
    .lh-footer .lh-generated {
      text-align: center;
    }
    .lh-env__title {
      font-size: var(--env-item-font-size-big);
      line-height: var(--env-item-line-height-big);
      text-align: center;
      padding: var(--score-container-padding);
    }
    .lh-env {
      padding: var(--default-padding) 0;
    }
    .lh-env__items {
      padding-left: 16px;
      margin: 0 0 var(--audits-margin-bottom);
      padding: 0;
    }
    .lh-env__items .lh-env__item:nth-child(2n) {
      background-color: var(--env-item-background-color);
    }
    .lh-env__item {
      display: flex;
      padding: var(--env-item-padding);
      position: relative;
    }
    span.lh-env__name {
      font-weight: bold;
      min-width: var(--env-name-min-width);
      flex: 0.5;
      padding: 0 8px;
    }
    span.lh-env__description {
      text-align: left;
      flex: 1;
    }
  </style>
  <footer class="lh-footer">
    <!-- TODO(i18n): localize runtime settings -->
    <div class="lh-env">
      <div class="lh-env__title">Runtime Settings</div>
      <ul class="lh-env__items">
        <template id="tmpl-lh-env__items">
          <li class="lh-env__item">
            <span class="lh-env__name"></span>
            <span class="lh-env__description"></span>
          </li>
        </template>
      </ul>
    </div>

    <div class="lh-generated">
      <!-- TODO(i18n): use ICU replacement to replace version w/o concatenation. -->
      Generated by <b>Lighthouse</b> <span class="lh-footer__version"></span> |
      <a href="https://github.com/GoogleChrome/Lighthouse/issues" target="_blank" rel="noopener" class="lh-footer__version_issue">File an issue</a>
    </div>
  </footer>
</template>

<!-- Lighthouse score gauge -->
<template id="tmpl-lh-gauge">
  <a href="#" class="lh-gauge__wrapper">
    <!-- Wrapper exists for the ::before plugin icon. Cannot create pseudo-elements on svgs. -->
    <div class="lh-gauge__svg-wrapper">
      <svg viewBox="0 0 120 120" class="lh-gauge">
        <circle class="lh-gauge-base" r="56" cx="60" cy="60"></circle>
        <circle class="lh-gauge-arc" transform="rotate(-90 60 60)" r="56" cx="60" cy="60"></circle>
      </svg>
    </div>
    <div class="lh-gauge__percentage"></div>
    <!-- TODO: should likely be an h2  -->
    <div class="lh-gauge__label"></div>
  </a>
</template>


<!-- Lighthouse PWA badge gauge -->
<template id="tmpl-lh-gauge--pwa">
  <style>
    .lh-gauge--pwa .lh-gauge--pwa__component {
      display: none;
    }
    .lh-gauge--pwa__wrapper:not(.lh-badged--all) .lh-gauge--pwa__logo > path {
      /* Gray logo unless everything is passing. */
      fill: #B0B0B0;
    }

    .lh-gauge--pwa__disc {
      fill: var(--color-gray-200);
    }

    .lh-gauge--pwa__logo--primary-color {
      fill: #304FFE;
    }

    .lh-gauge--pwa__logo--secondary-color {
      fill: #3D3D3D;
    }
    .dark .lh-gauge--pwa__logo--secondary-color {
      fill: #D8B6B6;
    }

    /* No passing groups. */
    .lh-gauge--pwa__wrapper:not([class*='lh-badged--']) .lh-gauge--pwa__na-line {
      display: inline;
    }
    /* Just optimized. Same n/a line as no passing groups. */
    .lh-gauge--pwa__wrapper.lh-badged--pwa-optimized:not(.lh-badged--pwa-installable):not(.lh-badged--pwa-fast-reliable) .lh-gauge--pwa__na-line {
      display: inline;
    }

    /* Just fast and reliable. */
    .lh-gauge--pwa__wrapper.lh-badged--pwa-fast-reliable:not(.lh-badged--pwa-installable) .lh-gauge--pwa__fast-reliable-badge {
      display: inline;
    }

    /* Just installable. */
    .lh-gauge--pwa__wrapper.lh-badged--pwa-installable:not(.lh-badged--pwa-fast-reliable) .lh-gauge--pwa__installable-badge {
      display: inline;
    }

    /* Fast and reliable and installable. */
    .lh-gauge--pwa__wrapper.lh-badged--pwa-fast-reliable.lh-badged--pwa-installable .lh-gauge--pwa__fast-reliable-installable-badges {
      display: inline;
    }

    /* All passing groups. */
    .lh-gauge--pwa__wrapper.lh-badged--all .lh-gauge--pwa__check-circle {
      display: inline;
    }
  </style>

  <a href="#" class="lh-gauge__wrapper lh-gauge--pwa__wrapper">
    <svg xmlns="http://www.w3.org/2000/svg" viewBox="0 0 60 60" class="lh-gauge lh-gauge--pwa">
      <defs>
        <linearGradient id="lh-gauge--pwa__check-circle__gradient" x1="50%" y1="0%" x2="50%" y2="100%">
          <stop stop-color="#00C852" offset="0%"></stop>
          <stop stop-color="#009688" offset="100%"></stop>
        </linearGradient>
        <linearGradient id="lh-gauge--pwa__installable__shadow-gradient" x1="76.056%" x2="24.111%" y1="82.995%" y2="24.735%">
          <stop stop-color="#A5D6A7" offset="0%"></stop>
          <stop stop-color="#80CBC4" offset="100%"></stop>
        </linearGradient>
        <linearGradient id="lh-gauge--pwa__fast-reliable__shadow-gradient" x1="76.056%" y1="82.995%" x2="25.678%" y2="26.493%">
          <stop stop-color="#64B5F6" offset="0%"></stop>
          <stop stop-color="#2979FF" offset="100%"></stop>
        </linearGradient>

        <g id="lh-gauge--pwa__fast-reliable-badge">
          <circle fill="#FFFFFF" cx="10" cy="10" r="10"></circle>
          <path fill="#304FFE" d="M10 3.58l5.25 2.34v3.5c0 3.23-2.24 6.26-5.25 7-3.01-.74-5.25-3.77-5.25-7v-3.5L10 3.58zm-.47 10.74l2.76-4.83.03-.07c.04-.08 0-.24-.22-.24h-1.64l.47-3.26h-.47l-2.7 4.77c-.02.01.05-.1-.04.05-.09.16-.1.31.18.31h1.63l-.47 3.27h.47z"/>
        </g>
        <g id="lh-gauge--pwa__installable-badge">
          <circle fill="#FFFFFF" cx="10" cy="10" r="10"></circle>
          <path fill="#009688" d="M10 4.167A5.835 5.835 0 0 0 4.167 10 5.835 5.835 0 0 0 10 15.833 5.835 5.835 0 0 0 15.833 10 5.835 5.835 0 0 0 10 4.167zm2.917 6.416h-2.334v2.334H9.417v-2.334H7.083V9.417h2.334V7.083h1.166v2.334h2.334v1.166z"/>
        </g>
      </defs>

      <g stroke="none" fill-rule="nonzero">
        <!-- Background and PWA logo (color by default) -->
        <circle class="lh-gauge--pwa__disc" cx="30" cy="30" r="30"></circle>
        <g class="lh-gauge--pwa__logo">
          <path class="lh-gauge--pwa__logo--secondary-color" d="M35.66 19.39l.7-1.75h2L37.4 15 38.6 12l3.4 9h-2.51l-.58-1.61z"/>
          <path class="lh-gauge--pwa__logo--primary-color" d="M33.52 21l3.65-9h-2.42l-2.5 5.82L30.5 12h-1.86l-1.9 5.82-1.35-2.65-1.21 3.72L25.4 21h2.38l1.72-5.2 1.64 5.2z"/>
          <path class="lh-gauge--pwa__logo--secondary-color" fill-rule="nonzero" d="M20.3 17.91h1.48c.45 0 .85-.05 1.2-.15l.39-1.18 1.07-3.3a2.64 2.64 0 0 0-.28-.37c-.55-.6-1.36-.91-2.42-.91H18v9h2.3V17.9zm1.96-3.84c.22.22.33.5.33.87 0 .36-.1.65-.29.87-.2.23-.59.35-1.15.35h-.86v-2.41h.87c.52 0 .89.1 1.1.32z"/>
        </g>

        <!-- No badges. -->
        <rect class="lh-gauge--pwa__component lh-gauge--pwa__na-line" fill="#FFFFFF" x="20" y="32" width="20" height="4" rx="2"></rect>

        <!-- Just fast and reliable. -->
        <g class="lh-gauge--pwa__component lh-gauge--pwa__fast-reliable-badge" transform="translate(20, 29)">
          <path fill="url(#lh-gauge--pwa__fast-reliable__shadow-gradient)" d="M33.63 19.49A30 30 0 0 1 16.2 30.36L3 17.14 17.14 3l16.49 16.49z"/>
          <use href="#lh-gauge--pwa__fast-reliable-badge" />
        </g>

        <!-- Just installable. -->
        <g class="lh-gauge--pwa__component lh-gauge--pwa__installable-badge" transform="translate(20, 29)">
          <path fill="url(#lh-gauge--pwa__installable__shadow-gradient)" d="M33.629 19.487c-4.272 5.453-10.391 9.39-17.415 10.869L3 17.142 17.142 3 33.63 19.487z"/>
          <use href="#lh-gauge--pwa__installable-badge" />
        </g>

        <!-- Fast and reliable and installable. -->
        <g class="lh-gauge--pwa__component lh-gauge--pwa__fast-reliable-installable-badges">
          <g transform="translate(8, 29)"> <!-- fast and reliable -->
            <path fill="url(#lh-gauge--pwa__fast-reliable__shadow-gradient)" d="M16.321 30.463L3 17.143 17.142 3l22.365 22.365A29.864 29.864 0 0 1 22 31c-1.942 0-3.84-.184-5.679-.537z"/>
            <use href="#lh-gauge--pwa__fast-reliable-badge" />
          </g>
          <g transform="translate(32, 29)"> <!-- installable -->
            <path fill="url(#lh-gauge--pwa__installable__shadow-gradient)" d="M25.982 11.84a30.107 30.107 0 0 1-13.08 15.203L3 17.143 17.142 3l8.84 8.84z"/>
            <use href="#lh-gauge--pwa__installable-badge" />
          </g>
        </g>

        <!-- Full PWA. -->
        <g class="lh-gauge--pwa__component lh-gauge--pwa__check-circle" transform="translate(18, 28)">
          <circle fill="#FFFFFF" cx="12" cy="12" r="12"></circle>
          <path fill="url(#lh-gauge--pwa__check-circle__gradient)" d="M12 2a10 10 0 1 0 0 20 10 10 0 0 0 0-20zm-2 15l-5-5 1.41-1.41L10 14.17l7.59-7.59L19 8l-9 9z"></path>
        </g>
      </g>
    </svg>

    <div class="lh-gauge__label"></div>
  </a>
</template>

<!-- Lighthouse crtiical request chains component -->
<template id="tmpl-lh-crc">
  <div class="lh-crc-container">
    <style>
      .lh-crc .tree-marker {
        width: 12px;
        height: 26px;
        display: block;
        float: left;
        background-position: top left;
      }
      .lh-crc .horiz-down {
        background: url('data:image/svg+xml;utf8,<svg width="16" height="26" viewBox="0 0 16 26" xmlns="http://www.w3.org/2000/svg"><g fill="%23D8D8D8" fill-rule="evenodd"><path d="M16 12v2H-2v-2z"/><path d="M9 12v14H7V12z"/></g></svg>');
      }
      .lh-crc .right {
        background: url('data:image/svg+xml;utf8,<svg width="16" height="26" viewBox="0 0 16 26" xmlns="http://www.w3.org/2000/svg"><path d="M16 12v2H0v-2z" fill="%23D8D8D8" fill-rule="evenodd"/></svg>');
      }
      .lh-crc .up-right {
        background: url('data:image/svg+xml;utf8,<svg width="16" height="26" viewBox="0 0 16 26" xmlns="http://www.w3.org/2000/svg"><path d="M7 0h2v14H7zm2 12h7v2H9z" fill="%23D8D8D8" fill-rule="evenodd"/></svg>');
      }
      .lh-crc .vert-right {
        background: url('data:image/svg+xml;utf8,<svg width="16" height="26" viewBox="0 0 16 26" xmlns="http://www.w3.org/2000/svg"><path d="M7 0h2v27H7zm2 12h7v2H9z" fill="%23D8D8D8" fill-rule="evenodd"/></svg>');
      }
      .lh-crc .vert {
        background: url('data:image/svg+xml;utf8,<svg width="16" height="26" viewBox="0 0 16 26" xmlns="http://www.w3.org/2000/svg"><path d="M7 0h2v26H7z" fill="%23D8D8D8" fill-rule="evenodd"/></svg>');
      }
      .lh-crc .crc-tree {
        font-size: 14px;
        width: 100%;
        overflow-x: auto;
      }
      .lh-crc .crc-node {
        height: 26px;
        line-height: 26px;
        white-space: nowrap;
      }
      .lh-crc .crc-node__tree-value {
        margin-left: 10px;
      }
      .lh-crc .crc-node__tree-value div {
        display: inline;
      }
      .lh-crc .crc-node__chain-duration {
        font-weight: 700;
      }
      .lh-crc .crc-initial-nav {
        color: #595959;
        font-style: italic;
      }
      .lh-crc__summary-value {
        margin-bottom: 10px;
      }
    </style>
    <div>
      <div class="lh-crc__summary-value">
        <span class="lh-crc__longest_duration_label"></span> <b class="lh-crc__longest_duration"></b>
      </div>
    </div>
    <div class="lh-crc">
      <div class="crc-initial-nav"></div>
      <!-- stamp for each chain -->
      <template id="tmpl-lh-crc__chains">
        <div class="crc-node">
          <span class="crc-node__tree-marker">

          </span>
          <span class="crc-node__tree-value">

          </span>
        </div>
      </template>
    </div>
  </div>
</template>

<template id="tmpl-lh-3p-filter">
  <style>
    .lh-3p-filter {
      background-color: var(--table-higlight-background-color);
      color: var(--color-gray-600);
      float: right;
      padding: 6px;
    }
    .lh-3p-filter-label, .lh-3p-filter-input {
      vertical-align: middle;
      user-select: none;
    }
    .lh-3p-filter-input:disabled + .lh-3p-ui-string {
      text-decoration: line-through;
    }
  </style>
  <div class="lh-3p-filter">
    <label class="lh-3p-filter-label">
      <input type="checkbox" class="lh-3p-filter-input" checked />
      <span class="lh-3p-ui-string">Show 3rd party resources</span> (<span class="lh-3p-filter-count"></span>)
    </label>
  </div>
</template>

<!-- Lighthouse snippet component -->
<template id="tmpl-lh-snippet">
    <div class="lh-snippet">
      <style>
          :root {
            --snippet-highlight-light: #fbf1f2;
            --snippet-highlight-dark: #ffd6d8;
          }

         .lh-snippet__header {
          position: relative;
          overflow: hidden;
          padding: 10px;
          border-bottom: none;
          color: var(--snippet-color);
          background-color: var(--snippet-background-color);
          border: 1px solid var(--report-border-color-secondary);
        }
        .lh-snippet__title {
          font-weight: bold;
          float: left;
        }
        .lh-snippet__node {
          float: left;
          margin-left: 4px;
        }
        .lh-snippet__toggle-expand {
          padding: 1px 7px;
          margin-top: -1px;
          margin-right: -7px;
          float: right;
          background: transparent;
          border: none;
          cursor: pointer;
          font-size: 14px;
          color: #0c50c7;
        }

        .lh-snippet__snippet {
          overflow: auto;
          border: 1px solid var(--report-border-color-secondary);
        }
        /* Container needed so that all children grow to the width of the scroll container */
        .lh-snippet__snippet-inner {
          display: inline-block;
          min-width: 100%;
        }

        .lh-snippet:not(.lh-snippet--expanded) .lh-snippet__show-if-expanded {
          display: none;
        }
        .lh-snippet.lh-snippet--expanded .lh-snippet__show-if-collapsed {
          display: none;
        }

        .lh-snippet__line {
          background: white;
          white-space: pre;
          display: flex;
        }
        .lh-snippet__line:not(.lh-snippet__line--message):first-child {
          padding-top: 4px;
        }
        .lh-snippet__line:not(.lh-snippet__line--message):last-child {
          padding-bottom: 4px;
        }
        .lh-snippet__line--content-highlighted {
          background: var(--snippet-highlight-dark);
        }
        .lh-snippet__line--message {
          background: var(--snippet-highlight-light);
        }
        .lh-snippet__line--message .lh-snippet__line-number {
          padding-top: 10px;
          padding-bottom: 10px;
        }
        .lh-snippet__line--message code {
          padding: 10px;
          padding-left: 5px;
          color: var(--color-fail);
          font-family: var(--report-font-family);
        }
        .lh-snippet__line--message code {
          white-space: normal;
        }
        .lh-snippet__line-icon {
          padding-top: 10px;
          display: none;
        }
        .lh-snippet__line--message .lh-snippet__line-icon {
          display: block;
        }
        .lh-snippet__line-icon:before {
          content: "";
          display: inline-block;
          vertical-align: middle;
          margin-right: 4px;
          width: var(--score-icon-size);
          height: var(--score-icon-size);
          background-image: var(--fail-icon-url);
        }
        .lh-snippet__line-number {
          flex-shrink: 0;
          width: 40px;
          text-align: right;
          font-family: monospace;
          padding-right: 5px;
          margin-right: 5px;
          color: var(--color-gray-600);
          user-select: none;
        }
      </style>
      <template id="tmpl-lh-snippet__header">
        <div class="lh-snippet__header">
          <div class="lh-snippet__title"></div>
          <div class="lh-snippet__node"></div>
          <button class="lh-snippet__toggle-expand">
            <span class="lh-snippet__btn-label-collapse lh-snippet__show-if-expanded"></span>
            <span class="lh-snippet__btn-label-expand lh-snippet__show-if-collapsed"></span>
          </button>
        </div>
      </template>
      <template id="tmpl-lh-snippet__content">
        <div class="lh-snippet__snippet">
          <div class="lh-snippet__snippet-inner"></div>
        </div>
      </template>
      <template id="tmpl-lh-snippet__line">
          <div class="lh-snippet__line">
            <div class="lh-snippet__line-number"></div>
            <div class="lh-snippet__line-icon"></div>
            <code></code>
          </div>
        </template>
    </div>
  </template>
<|MERGE_RESOLUTION|>--- conflicted
+++ resolved
@@ -378,25 +378,14 @@
       </button>
       <div id="lh-tools-dropdown" role="menu" class="lh-tools__dropdown" aria-labelledby="lh-tools-button">
          <!-- TODO(i18n): localize tools dropdown -->
-<<<<<<< HEAD
-        <a href="#" class="report-icon report-icon--print" id="lh-dropdown__print-summary" data-action="print-summary">Print Summary</a>
-        <a href="#" class="report-icon report-icon--print" id="lh-dropdown__print-expanded" data-action="print-expanded">Print Expanded</a>
-        <a href="#" class="report-icon report-icon--copy" id="lh-dropdown__json" data-action="copy">Copy JSON</a>
-        <a href="#" class="report-icon report-icon--download" id="lh-dropdown__save-html" data-action="save-html">Save as HTML</a>
-        <a href="#" class="report-icon report-icon--download" id="lh-dropdown__save-json" data-action="save-json">Save as JSON</a>
-        <a href="#" class="report-icon report-icon--open lh-tools--viewer" id="lh-dropdown__open-viewer" data-action="open-viewer">Open in Viewer</a>
-        <a href="#" class="report-icon report-icon--open lh-tools--gist" id="lh-dropdown__save-gist" data-action="save-gist">Save as Gist</a>
-        <a href="#" class="report-icon report-icon--dark" id="lh-dropdown__dark-theme" data-action="toggle-dark">Toggle Dark Theme</a>
-=======
-        <a role="menuitem" tabindex="-1" href="#" class="report-icon report-icon--print" data-action="print-summary">Print Summary</a>
-        <a role="menuitem" tabindex="-1" href="#" class="report-icon report-icon--print" data-action="print-expanded">Print Expanded</a>
-        <a role="menuitem" tabindex="-1" href="#" class="report-icon report-icon--copy" data-action="copy">Copy JSON</a>
-        <a role="menuitem" tabindex="-1" href="#" class="report-icon report-icon--download" data-action="save-html">Save as HTML</a>
-        <a role="menuitem" tabindex="-1" href="#" class="report-icon report-icon--download" data-action="save-json">Save as JSON</a>
-        <a role="menuitem" tabindex="-1" href="#" class="report-icon report-icon--open lh-tools--viewer" data-action="open-viewer">Open in Viewer</a>
-        <a role="menuitem" tabindex="-1" href="#" class="report-icon report-icon--open lh-tools--gist" data-action="save-gist">Save as Gist</a>
-        <a role="menuitem" tabindex="-1" href="#" class="report-icon report-icon--dark" data-action="toggle-dark">Toggle Dark Theme</a>
->>>>>>> 2706df0e
+        <a role="menuitem" tabindex="-1" href="#" class="report-icon report-icon--print" id="lh-dropdown__print-summary" data-action="print-summary">Print Summary</a>
+        <a role="menuitem" tabindex="-1" href="#" class="report-icon report-icon--print" id="lh-dropdown__print-expanded" data-action="print-expanded">Print Expanded</a>
+        <a role="menuitem" tabindex="-1" href="#" class="report-icon report-icon--copy" id="lh-dropdown__json" data-action="copy">Copy JSON</a>
+        <a role="menuitem" tabindex="-1" href="#" class="report-icon report-icon--download" id="lh-dropdown__save-html" data-action="save-html">Save as HTML</a>
+        <a role="menuitem" tabindex="-1" href="#" class="report-icon report-icon--download" id="lh-dropdown__save-json" data-action="save-json">Save as JSON</a>
+        <a role="menuitem" tabindex="-1" href="#" class="report-icon report-icon--open lh-tools--viewer" id="lh-dropdown__open-viewer" data-action="open-viewer">Open in Viewer</a>
+        <a role="menuitem" tabindex="-1" href="#" class="report-icon report-icon--open lh-tools--gist" id="lh-dropdown__save-gist" data-action="save-gist">Save as Gist</a>
+        <a role="menuitem" tabindex="-1" href="#" class="report-icon report-icon--dark" id="lh-dropdown__dark-theme" data-action="toggle-dark">Toggle Dark Theme</a>
       </div>
     </div>
   </div>
