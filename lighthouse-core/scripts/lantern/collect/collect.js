--- conflicted
+++ resolved
@@ -87,11 +87,7 @@
     '--throttling-method=provided',
     '--output=json',
     `-AG=${artifactsFolder}`,
-<<<<<<< HEAD
-    process.env.WITH_OOPIFS === '1' ? '' : '--chrome-flags=--disable-features=site-per-process',
-=======
     process.env.OOPIFS === '1' ? '' : '--chrome-flags=--disable-features=site-per-process',
->>>>>>> 1063c4d7
   ], {
     // Default (1024 * 1024) is too small.
     maxBuffer: 10 * 1024 * 1024,
@@ -266,14 +262,16 @@
   const sanitizedUrl = url.replace(/[^a-z0-9]/gi, '-');
   const urlResultSet = {
     url,
-    wpt: task.wptResults.map((result, i) => {
+    wpt: task.wptResults.filter(result => result.lhr && result.trace).map((result, i) => {
+      if (!result.lhr || !result.trace) throw new Error('Expected lhr and trace');
       const prefix = `${sanitizedUrl}-mobile-wpt-${i + 1}`;
       return {
         lhr: saveData(`${prefix}-lhr.json`, result.lhr),
         trace: saveData(`${prefix}-trace.json`, result.trace),
       };
     }),
-    unthrottled: task.unthrottledResults.map((result, i) => {
+    unthrottled: task.unthrottledResults.filter(result => result.lhr && result.trace).map((result, i) => {
+      if (!result.lhr || !result.trace) throw new Error('Expected lhr and trace');
       if (!result.devtoolsLog) throw new Error('expected devtools log');
 
       const prefix = `${sanitizedUrl}-mobile-unthrottled-${i + 1}`;
@@ -285,7 +283,14 @@
     }),
   };
 
+  // Too many attempts (with 3 retries) failed, so don't both saving results for this URL.
+  if (urlResultSet.wpt.length < SAMPLES / 2 || urlResultSet.unthrottled.length < SAMPLES / 2) {
+    log.log(`too many results for ${url} failed, skipping.`);
+    return;
+  }
+
   // We just collected SAMPLES * 2 traces, so let's save our progress.
+  log.log(`collected results for ${url}, saving progress.`);
   summary.push(urlResultSet);
   common.saveSummary(summary);
 }
@@ -332,11 +337,6 @@
 
   log.progress('waiting for first WPT run to start');
 
-<<<<<<< HEAD
-    // Wait for the first WPT result to finish because we can sit in the queue for a while before we start
-    // and we want to avoid seeing totally different content locally.
-    await Promise.race(wptResultsPromises);
-=======
   // This is a work queue that handles collecting the local, unthrottled runs. It only operates
   // on one URL at a time.
   while (tasks.length) {
@@ -347,7 +347,6 @@
     // The first WPT request for this URL has started.
 
     updateProgress(tasks, task);
->>>>>>> 1063c4d7
 
     // Must run in series.
     for (let i = 0; i < SAMPLES; i++) {
@@ -356,51 +355,12 @@
       updateProgress(tasks, task);
     }
 
-<<<<<<< HEAD
-    // Wait for *all* WPT runs to finish since we just waited on the first one earlier.
-    await Promise.all(wptResultsPromises);
-
-    const urlResultSet = {
-      url,
-      wpt: wptResults.filter(result => result.lhr && result.trace).map((result, i) => {
-        if (!result.lhr || !result.trace) throw new Error('Expected lhr and trace');
-        const prefix = `${sanitizedUrl}-mobile-wpt-${i + 1}`;
-        return {
-          lhr: saveData(`${prefix}-lhr.json`, result.lhr),
-          trace: saveData(`${prefix}-trace.json`, result.trace),
-        };
-      }),
-      unthrottled: unthrottledResults.filter(result => result.lhr && result.trace).map((result, i) => {
-        if (!result.lhr || !result.trace) throw new Error('Expected lhr and trace');
-        if (!result.devtoolsLog) throw new Error('expected devtools log');
-
-        const prefix = `${sanitizedUrl}-mobile-unthrottled-${i + 1}`;
-        return {
-          devtoolsLog: saveData(`${prefix}-devtoolsLog.json`, result.devtoolsLog),
-          lhr: saveData(`${prefix}-lhr.json`, result.lhr),
-          trace: saveData(`${prefix}-trace.json`, result.trace),
-        };
-      }),
-    };
-
-    // Too many attempts (with 3 retries) failed, so don't both saving results for this URL.
-    if (urlResultSet.wpt.length < SAMPLES / 2 || urlResultSet.unthrottled.length < SAMPLES / 2) {
-      log.log(`too many results for ${url} failed, skipping.`);
-      continue;
-    }
-
-    // We just collected NUM_SAMPLES * 2 traces, so let's save our progress.
-    log.log(`collected results for ${url}, saving progress.`);
-    summary.push(urlResultSet);
-    common.saveSummary(summary);
-=======
     // All the desktop runs are done now, so once WPT is finished too we can commit the data.
     // We can work on the next unthrottled task now, so do this part async.
     Promise.all(task.wptResultPromises).then(() => commit(summary, task));
 
     // Remove this tasks from the work queue.
     tasks.splice(curIndex, 1);
->>>>>>> 1063c4d7
   }
 
   log.progress('archiving ...');
