--- conflicted
+++ resolved
@@ -49,8 +49,6 @@
       assert.equal(pageFunctions.getOuterHTMLSnippet(
         dom.createElement('div', '', {style: 'style1\nstyle2'})), '<div style="style1\nstyle2">');
     });
-<<<<<<< HEAD
-=======
   });
 
   describe('getNodeSelector', () => {
@@ -60,6 +58,5 @@
       parentEl.appendChild(childEl);
       assert.equal(pageFunctions.getNodeSelector(childEl), 'div#wrapper > div.child');
     });
->>>>>>> 9bafaa56
   });
 });