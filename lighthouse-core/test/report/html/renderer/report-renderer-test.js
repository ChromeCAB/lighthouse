--- conflicted
+++ resolved
@@ -121,16 +121,8 @@
       const container = renderer._dom._document.body;
       const output = renderer.renderReport(sampleResults, container);
 
-<<<<<<< HEAD
-      const warningEls = output.querySelectorAll('.lh-run-warnings > ul > li');
-      assert.strictEqual(warningEls.length, sampleResults.runWarnings.length);
-      for (const warningEl of warningEls) {
-        assert.ok(/Links.*unsafe/.test(warningEl.textContent), 'did not add warning text');
-      }
-=======
       const warningEls = output.querySelectorAll('.lh-warnings--toplevel > ul > li');
       assert.strictEqual(warningEls.length, sampleResults.runWarnings.length);
->>>>>>> 036c4dff
     });
 
     it('renders a footer', () => {
